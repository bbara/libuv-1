--- conflicted
+++ resolved
@@ -1,4 +1,3 @@
-<<<<<<< HEAD
 2014.02.28, Version 0.11.21 (Unstable), 3ef958158ae1019e027ebaa93114160099db5206
 
 Changes since version 0.11.20:
@@ -37,21 +36,11 @@
 * include: expose libuv version in header files (Saúl Ibarra Corretgé)
 
 * fs: vectored IO API for filesystem read/write (Benjamin Saunders)
-=======
-2014.02.19, Version 0.10.25 (Stable), d778dc588507588b12b9f9d2905078db542ed751
-
-Changes since version 0.10.24:
-
-* stream: start thread after assignments (Oguz Bastemur)
-
-* unix: correct error when calling uv_shutdown twice (Saúl Ibarra Corretgé)
->>>>>>> 4f72f214
 
 * windows: freeze in uv_tcp_endgame (Alexis Campailla)
 
 * sunos: handle rearm errors (Fedor Indutny)
 
-<<<<<<< HEAD
 * unix: use a heap for timers (Ben Noordhuis)
 
 * linux: always deregister closing fds from epoll (Geoffry Song)
@@ -100,8 +89,14 @@
 
 * linux: fix C99/C++ comment (Fedor Indutny)
 
-=======
->>>>>>> 4f72f214
+
+2014.02.19, Version 0.10.25 (Stable), d778dc588507588b12b9f9d2905078db542ed751
+
+Changes since version 0.10.24:
+
+* stream: start thread after assignments (Oguz Bastemur)
+
+* unix: correct error when calling uv_shutdown twice (Saúl Ibarra Corretgé)
 
 2014.01.30, Version 0.10.24 (Stable), aecd296b6bce9b40f06a61c5c94e43d45ac7308a
 
