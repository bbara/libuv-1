/* Copyright Joyent, Inc. and other Node contributors. All rights reserved.
 *
 * Permission is hereby granted, free of charge, to any person obtaining a copy
 * of this software and associated documentation files (the "Software"), to
 * deal in the Software without restriction, including without limitation the
 * rights to use, copy, modify, merge, publish, distribute, sublicense, and/or
 * sell copies of the Software, and to permit persons to whom the Software is
 * furnished to do so, subject to the following conditions:
 *
 * The above copyright notice and this permission notice shall be included in
 * all copies or substantial portions of the Software.
 *
 * THE SOFTWARE IS PROVIDED "AS IS", WITHOUT WARRANTY OF ANY KIND, EXPRESS OR
 * IMPLIED, INCLUDING BUT NOT LIMITED TO THE WARRANTIES OF MERCHANTABILITY,
 * FITNESS FOR A PARTICULAR PURPOSE AND NONINFRINGEMENT. IN NO EVENT SHALL THE
 * AUTHORS OR COPYRIGHT HOLDERS BE LIABLE FOR ANY CLAIM, DAMAGES OR OTHER
 * LIABILITY, WHETHER IN AN ACTION OF CONTRACT, TORT OR OTHERWISE, ARISING
 * FROM, OUT OF OR IN CONNECTION WITH THE SOFTWARE OR THE USE OR OTHER DEALINGS
 * IN THE SOFTWARE.
 */

#include <assert.h>
#include <direct.h>
#include <limits.h>
#include <wchar.h>

#include "uv.h"
#include "internal.h"

#include <winsock2.h>
#include <winperf.h>
#include <iphlpapi.h>
#include <psapi.h>
#include <tlhelp32.h>
#include <windows.h>
#include <userenv.h>
#include <math.h>

#define SECURITY_WIN32
#include <security.h>


/*
 * Max title length; the only thing MSDN tells us about the maximum length
 * of the console title is that it is smaller than 64K. However in practice
 * it is much smaller, and there is no way to figure out what the exact length
 * of the title is or can be, at least not on XP. To make it even more
 * annoying, GetConsoleTitle fails when the buffer to be read into is bigger
 * than the actual maximum length. So we make a conservative guess here;
 * just don't put the novel you're writing in the title, unless the plot
 * survives truncation.
 */
#define MAX_TITLE_LENGTH 8192

/* The number of nanoseconds in one second. */
#define UV__NANOSEC 1000000000

/* Max user name length, from iphlpapi.h */
#ifndef UNLEN
# define UNLEN 256
#endif

/*
  Max hostname length. The Windows gethostname() documentation states that 256
  bytes will always be large enough to hold the null-terminated hostname.
*/
#ifndef MAXHOSTNAMELEN
# define MAXHOSTNAMELEN 256
#endif

/* Maximum environment variable size, including the terminating null */
#define MAX_ENV_VAR_LENGTH 32767

/* Cached copy of the process title, plus a mutex guarding it. */
static char *process_title;
static CRITICAL_SECTION process_title_lock;

/* Interval (in seconds) of the high-resolution clock. */
static double hrtime_interval_ = 0;


/*
 * One-time initialization code for functionality defined in util.c.
 */
void uv__util_init(void) {
  LARGE_INTEGER perf_frequency;

  /* Initialize process title access mutex. */
  InitializeCriticalSection(&process_title_lock);

  /* Retrieve high-resolution timer frequency
   * and precompute its reciprocal.
   */
  if (QueryPerformanceFrequency(&perf_frequency)) {
    hrtime_interval_ = 1.0 / perf_frequency.QuadPart;
  } else {
    hrtime_interval_= 0;
  }
}


int uv_exepath(char* buffer, size_t* size_ptr) {
  int utf8_len, utf16_buffer_len, utf16_len;
  WCHAR* utf16_buffer;
  int err;

  if (buffer == NULL || size_ptr == NULL || *size_ptr == 0) {
    return UV_EINVAL;
  }

  if (*size_ptr > 32768) {
    /* Windows paths can never be longer than this. */
    utf16_buffer_len = 32768;
  } else {
    utf16_buffer_len = (int) *size_ptr;
  }

  utf16_buffer = (WCHAR*) uv__malloc(sizeof(WCHAR) * utf16_buffer_len);
  if (!utf16_buffer) {
    return UV_ENOMEM;
  }

  /* Get the path as UTF-16. */
  utf16_len = GetModuleFileNameW(NULL, utf16_buffer, utf16_buffer_len);
  if (utf16_len <= 0) {
    err = GetLastError();
    goto error;
  }

  /* utf16_len contains the length, *not* including the terminating null. */
  utf16_buffer[utf16_len] = L'\0';

  /* Convert to UTF-8 */
  utf8_len = WideCharToMultiByte(CP_UTF8,
                                 0,
                                 utf16_buffer,
                                 -1,
                                 buffer,
                                 (int) *size_ptr,
                                 NULL,
                                 NULL);
  if (utf8_len == 0) {
    err = GetLastError();
    goto error;
  }

  uv__free(utf16_buffer);

  /* utf8_len *does* include the terminating null at this point, but the
   * returned size shouldn't. */
  *size_ptr = utf8_len - 1;
  return 0;

 error:
  uv__free(utf16_buffer);
  return uv_translate_sys_error(err);
}


int uv_cwd(char* buffer, size_t* size) {
  DWORD utf16_len;
  WCHAR utf16_buffer[MAX_PATH];
  int r;

  if (buffer == NULL || size == NULL) {
    return UV_EINVAL;
  }

  utf16_len = GetCurrentDirectoryW(MAX_PATH, utf16_buffer);
  if (utf16_len == 0) {
    return uv_translate_sys_error(GetLastError());
  } else if (utf16_len > MAX_PATH) {
    /* This should be impossible; however the CRT has a code path to deal with
     * this scenario, so I added a check anyway. */
    return UV_EIO;
  }

  /* utf16_len contains the length, *not* including the terminating null. */
  utf16_buffer[utf16_len] = L'\0';

  /* The returned directory should not have a trailing slash, unless it points
   * at a drive root, like c:\. Remove it if needed. */
  if (utf16_buffer[utf16_len - 1] == L'\\' &&
      !(utf16_len == 3 && utf16_buffer[1] == L':')) {
    utf16_len--;
    utf16_buffer[utf16_len] = L'\0';
  }

  /* Check how much space we need */
  r = WideCharToMultiByte(CP_UTF8,
                          0,
                          utf16_buffer,
                          -1,
                          NULL,
                          0,
                          NULL,
                          NULL);
  if (r == 0) {
    return uv_translate_sys_error(GetLastError());
  } else if (r > (int) *size) {
    *size = r;
    return UV_ENOBUFS;
  }

  /* Convert to UTF-8 */
  r = WideCharToMultiByte(CP_UTF8,
                          0,
                          utf16_buffer,
                          -1,
                          buffer,
                          *size > INT_MAX ? INT_MAX : (int) *size,
                          NULL,
                          NULL);
  if (r == 0) {
    return uv_translate_sys_error(GetLastError());
  }

  *size = r - 1;
  return 0;
}


int uv_chdir(const char* dir) {
  WCHAR utf16_buffer[MAX_PATH];
  size_t utf16_len;
  WCHAR drive_letter, env_var[4];

  if (dir == NULL) {
    return UV_EINVAL;
  }

  if (MultiByteToWideChar(CP_UTF8,
                          0,
                          dir,
                          -1,
                          utf16_buffer,
                          MAX_PATH) == 0) {
    DWORD error = GetLastError();
    /* The maximum length of the current working directory is 260 chars,
     * including terminating null. If it doesn't fit, the path name must be too
     * long. */
    if (error == ERROR_INSUFFICIENT_BUFFER) {
      return UV_ENAMETOOLONG;
    } else {
      return uv_translate_sys_error(error);
    }
  }

  if (!SetCurrentDirectoryW(utf16_buffer)) {
    return uv_translate_sys_error(GetLastError());
  }

  /* Windows stores the drive-local path in an "hidden" environment variable,
   * which has the form "=C:=C:\Windows". SetCurrentDirectory does not update
   * this, so we'll have to do it. */
  utf16_len = GetCurrentDirectoryW(MAX_PATH, utf16_buffer);
  if (utf16_len == 0) {
    return uv_translate_sys_error(GetLastError());
  } else if (utf16_len > MAX_PATH) {
    return UV_EIO;
  }

  /* The returned directory should not have a trailing slash, unless it points
   * at a drive root, like c:\. Remove it if needed. */
  if (utf16_buffer[utf16_len - 1] == L'\\' &&
      !(utf16_len == 3 && utf16_buffer[1] == L':')) {
    utf16_len--;
    utf16_buffer[utf16_len] = L'\0';
  }

  if (utf16_len < 2 || utf16_buffer[1] != L':') {
    /* Doesn't look like a drive letter could be there - probably an UNC path.
     * TODO: Need to handle win32 namespaces like \\?\C:\ ? */
    drive_letter = 0;
  } else if (utf16_buffer[0] >= L'A' && utf16_buffer[0] <= L'Z') {
    drive_letter = utf16_buffer[0];
  } else if (utf16_buffer[0] >= L'a' && utf16_buffer[0] <= L'z') {
    /* Convert to uppercase. */
    drive_letter = utf16_buffer[0] - L'a' + L'A';
  } else {
    /* Not valid. */
    drive_letter = 0;
  }

  if (drive_letter != 0) {
    /* Construct the environment variable name and set it. */
    env_var[0] = L'=';
    env_var[1] = drive_letter;
    env_var[2] = L':';
    env_var[3] = L'\0';

    if (!SetEnvironmentVariableW(env_var, utf16_buffer)) {
      return uv_translate_sys_error(GetLastError());
    }
  }

  return 0;
}


void uv_loadavg(double avg[3]) {
  /* Can't be implemented */
  avg[0] = avg[1] = avg[2] = 0;
}


uint64_t uv_get_free_memory(void) {
  MEMORYSTATUSEX memory_status;
  memory_status.dwLength = sizeof(memory_status);

  if (!GlobalMemoryStatusEx(&memory_status)) {
     return -1;
  }

  return (uint64_t)memory_status.ullAvailPhys;
}


uint64_t uv_get_total_memory(void) {
  MEMORYSTATUSEX memory_status;
  memory_status.dwLength = sizeof(memory_status);

  if (!GlobalMemoryStatusEx(&memory_status)) {
    return -1;
  }

  return (uint64_t)memory_status.ullTotalPhys;
}


uv_pid_t uv_os_getpid(void) {
  return GetCurrentProcessId();
}


uv_pid_t uv_os_getppid(void) {
  int parent_pid = -1;
  HANDLE handle;
  PROCESSENTRY32 pe;
  DWORD current_pid = GetCurrentProcessId();

  pe.dwSize = sizeof(PROCESSENTRY32);
  handle = CreateToolhelp32Snapshot(TH32CS_SNAPPROCESS, 0);

  if (Process32First(handle, &pe)) {
    do {
      if (pe.th32ProcessID == current_pid) {
        parent_pid = pe.th32ParentProcessID;
        break;
      }
    } while( Process32Next(handle, &pe));
  }

  CloseHandle(handle);
  return parent_pid;
}


char** uv_setup_args(int argc, char** argv) {
  return argv;
}


int uv_set_process_title(const char* title) {
  int err;
  int length;
  WCHAR* title_w = NULL;

  uv__once_init();

  /* Find out how big the buffer for the wide-char title must be */
  length = MultiByteToWideChar(CP_UTF8, 0, title, -1, NULL, 0);
  if (!length) {
    err = GetLastError();
    goto done;
  }

  /* Convert to wide-char string */
  title_w = (WCHAR*)uv__malloc(sizeof(WCHAR) * length);
  if (!title_w) {
    uv_fatal_error(ERROR_OUTOFMEMORY, "uv__malloc");
  }

  length = MultiByteToWideChar(CP_UTF8, 0, title, -1, title_w, length);
  if (!length) {
    err = GetLastError();
    goto done;
  }

  /* If the title must be truncated insert a \0 terminator there */
  if (length > MAX_TITLE_LENGTH) {
    title_w[MAX_TITLE_LENGTH - 1] = L'\0';
  }

  if (!SetConsoleTitleW(title_w)) {
    err = GetLastError();
    goto done;
  }

  EnterCriticalSection(&process_title_lock);
  uv__free(process_title);
  process_title = uv__strdup(title);
  LeaveCriticalSection(&process_title_lock);

  err = 0;

done:
  uv__free(title_w);
  return uv_translate_sys_error(err);
}


static int uv__get_process_title(void) {
  WCHAR title_w[MAX_TITLE_LENGTH];

  if (!GetConsoleTitleW(title_w, sizeof(title_w) / sizeof(WCHAR))) {
    return -1;
  }

  if (uv__convert_utf16_to_utf8(title_w, -1, &process_title) != 0)
    return -1;

  return 0;
}


int uv_get_process_title(char* buffer, size_t size) {
  size_t len;

  if (buffer == NULL || size == 0)
    return UV_EINVAL;

  uv__once_init();

  EnterCriticalSection(&process_title_lock);
  /*
   * If the process_title was never read before nor explicitly set,
   * we must query it with getConsoleTitleW
   */
  if (!process_title && uv__get_process_title() == -1) {
    LeaveCriticalSection(&process_title_lock);
    return uv_translate_sys_error(GetLastError());
  }

  assert(process_title);
  len = strlen(process_title) + 1;

  if (size < len) {
    LeaveCriticalSection(&process_title_lock);
    return UV_ENOBUFS;
  }

  memcpy(buffer, process_title, len);
  LeaveCriticalSection(&process_title_lock);

  return 0;
}


uint64_t uv_hrtime(void) {
  uv__once_init();
  return uv__hrtime(UV__NANOSEC);
}

uint64_t uv__hrtime(double scale) {
  LARGE_INTEGER counter;

  /* If the performance interval is zero, there's no support. */
  if (hrtime_interval_ == 0) {
    return 0;
  }

  if (!QueryPerformanceCounter(&counter)) {
    return 0;
  }

  /* Because we have no guarantee about the order of magnitude of the
   * performance counter interval, integer math could cause this computation
   * to overflow. Therefore we resort to floating point math.
   */
  return (uint64_t) ((double) counter.QuadPart * hrtime_interval_ * scale);
}


int uv_resident_set_memory(size_t* rss) {
  HANDLE current_process;
  PROCESS_MEMORY_COUNTERS pmc;

  current_process = GetCurrentProcess();

  if (!GetProcessMemoryInfo(current_process, &pmc, sizeof(pmc))) {
    return uv_translate_sys_error(GetLastError());
  }

  *rss = pmc.WorkingSetSize;

  return 0;
}


int uv_uptime(double* uptime) {
  BYTE stack_buffer[4096];
  BYTE* malloced_buffer = NULL;
  BYTE* buffer = (BYTE*) stack_buffer;
  size_t buffer_size = sizeof(stack_buffer);
  DWORD data_size;

  PERF_DATA_BLOCK* data_block;
  PERF_OBJECT_TYPE* object_type;
  PERF_COUNTER_DEFINITION* counter_definition;

  DWORD i;

  for (;;) {
    LONG result;

    data_size = (DWORD) buffer_size;
    result = RegQueryValueExW(HKEY_PERFORMANCE_DATA,
                              L"2",
                              NULL,
                              NULL,
                              buffer,
                              &data_size);
    if (result == ERROR_SUCCESS) {
      break;
    } else if (result != ERROR_MORE_DATA) {
      *uptime = 0;
      return uv_translate_sys_error(result);
    }

    buffer_size *= 2;
    /* Don't let the buffer grow infinitely. */
    if (buffer_size > 1 << 20) {
      goto internalError;
    }

    uv__free(malloced_buffer);

    buffer = malloced_buffer = (BYTE*) uv__malloc(buffer_size);
    if (malloced_buffer == NULL) {
      *uptime = 0;
      return UV_ENOMEM;
    }
  }

  if (data_size < sizeof(*data_block))
    goto internalError;

  data_block = (PERF_DATA_BLOCK*) buffer;

  if (wmemcmp(data_block->Signature, L"PERF", 4) != 0)
    goto internalError;

  if (data_size < data_block->HeaderLength + sizeof(*object_type))
    goto internalError;

  object_type = (PERF_OBJECT_TYPE*) (buffer + data_block->HeaderLength);

  if (object_type->NumInstances != PERF_NO_INSTANCES)
    goto internalError;

  counter_definition = (PERF_COUNTER_DEFINITION*) (buffer +
      data_block->HeaderLength + object_type->HeaderLength);
  for (i = 0; i < object_type->NumCounters; i++) {
    if ((BYTE*) counter_definition + sizeof(*counter_definition) >
        buffer + data_size) {
      break;
    }

    if (counter_definition->CounterNameTitleIndex == 674 &&
        counter_definition->CounterSize == sizeof(uint64_t)) {
      if (counter_definition->CounterOffset + sizeof(uint64_t) > data_size ||
          !(counter_definition->CounterType & PERF_OBJECT_TIMER)) {
        goto internalError;
      } else {
        BYTE* address = (BYTE*) object_type + object_type->DefinitionLength +
                        counter_definition->CounterOffset;
        uint64_t value = *((uint64_t*) address);
        *uptime = floor((double) (object_type->PerfTime.QuadPart - value) /
                        (double) object_type->PerfFreq.QuadPart);
        uv__free(malloced_buffer);
        return 0;
      }
    }

    counter_definition = (PERF_COUNTER_DEFINITION*)
        ((BYTE*) counter_definition + counter_definition->ByteLength);
  }

  /* If we get here, the uptime value was not found. */
  uv__free(malloced_buffer);
  *uptime = 0;
  return UV_ENOSYS;

 internalError:
  uv__free(malloced_buffer);
  *uptime = 0;
  return UV_EIO;
}


int uv_cpu_info(uv_cpu_info_t** cpu_infos_ptr, int* cpu_count_ptr) {
  uv_cpu_info_t* cpu_infos;
  SYSTEM_PROCESSOR_PERFORMANCE_INFORMATION* sppi;
  DWORD sppi_size;
  SYSTEM_INFO system_info;
  DWORD cpu_count, i;
  NTSTATUS status;
  ULONG result_size;
  int err;
  uv_cpu_info_t* cpu_info;

  cpu_infos = NULL;
  cpu_count = 0;
  sppi = NULL;

  uv__once_init();

  GetSystemInfo(&system_info);
  cpu_count = system_info.dwNumberOfProcessors;

  cpu_infos = uv__calloc(cpu_count, sizeof *cpu_infos);
  if (cpu_infos == NULL) {
    err = ERROR_OUTOFMEMORY;
    goto error;
  }

  sppi_size = cpu_count * sizeof(*sppi);
  sppi = uv__malloc(sppi_size);
  if (sppi == NULL) {
    err = ERROR_OUTOFMEMORY;
    goto error;
  }

  status = pNtQuerySystemInformation(SystemProcessorPerformanceInformation,
                                     sppi,
                                     sppi_size,
                                     &result_size);
  if (!NT_SUCCESS(status)) {
    err = pRtlNtStatusToDosError(status);
    goto error;
  }

  assert(result_size == sppi_size);

  for (i = 0; i < cpu_count; i++) {
    WCHAR key_name[128];
    HKEY processor_key;
    DWORD cpu_speed;
    DWORD cpu_speed_size = sizeof(cpu_speed);
    WCHAR cpu_brand[256];
    DWORD cpu_brand_size = sizeof(cpu_brand);
    size_t len;

    len = _snwprintf(key_name,
                     ARRAY_SIZE(key_name),
                     L"HARDWARE\\DESCRIPTION\\System\\CentralProcessor\\%d",
                     i);

    assert(len > 0 && len < ARRAY_SIZE(key_name));

    err = RegOpenKeyExW(HKEY_LOCAL_MACHINE,
                        key_name,
                        0,
                        KEY_QUERY_VALUE,
                        &processor_key);
    if (err != ERROR_SUCCESS) {
      goto error;
    }

    err = RegQueryValueExW(processor_key,
                           L"~MHz",
                           NULL,
                           NULL,
                           (BYTE*)&cpu_speed,
                           &cpu_speed_size);
    if (err != ERROR_SUCCESS) {
      RegCloseKey(processor_key);
      goto error;
    }

    err = RegQueryValueExW(processor_key,
                           L"ProcessorNameString",
                           NULL,
                           NULL,
                           (BYTE*)&cpu_brand,
                           &cpu_brand_size);
    if (err != ERROR_SUCCESS) {
      RegCloseKey(processor_key);
      goto error;
    }

    RegCloseKey(processor_key);

    cpu_info = &cpu_infos[i];
    cpu_info->speed = cpu_speed;
    cpu_info->cpu_times.user = sppi[i].UserTime.QuadPart / 10000;
    cpu_info->cpu_times.sys = (sppi[i].KernelTime.QuadPart -
        sppi[i].IdleTime.QuadPart) / 10000;
    cpu_info->cpu_times.idle = sppi[i].IdleTime.QuadPart / 10000;
    cpu_info->cpu_times.irq = sppi[i].InterruptTime.QuadPart / 10000;
    cpu_info->cpu_times.nice = 0;

    uv__convert_utf16_to_utf8(cpu_brand,
                              cpu_brand_size / sizeof(WCHAR),
                              &(cpu_info->model));
  }

  uv__free(sppi);

  *cpu_count_ptr = cpu_count;
  *cpu_infos_ptr = cpu_infos;

  return 0;

 error:
  /* This is safe because the cpu_infos array is zeroed on allocation. */
  for (i = 0; i < cpu_count; i++)
    uv__free(cpu_infos[i].model);

  uv__free(cpu_infos);
  uv__free(sppi);

  return uv_translate_sys_error(err);
}


void uv_free_cpu_info(uv_cpu_info_t* cpu_infos, int count) {
  int i;

  for (i = 0; i < count; i++) {
    uv__free(cpu_infos[i].model);
  }

  uv__free(cpu_infos);
}


int uv_interface_addresses(uv_interface_address_t** addresses_ptr,
    int* count_ptr) {
  IP_ADAPTER_ADDRESSES* win_address_buf;
  ULONG win_address_buf_size;
  IP_ADAPTER_ADDRESSES* adapter;

  uv_interface_address_t* uv_address_buf;
  char* name_buf;
  size_t uv_address_buf_size;
  uv_interface_address_t* uv_address;

  int count;
  ULONG flags;

<<<<<<< HEAD
  flags = GAA_FLAG_SKIP_ANYCAST |
          GAA_FLAG_SKIP_MULTICAST |
          GAA_FLAG_SKIP_DNS_SERVER;
=======
  *addresses_ptr = NULL;
  *count_ptr = 0;

  is_vista_or_greater = is_windows_version_or_greater(6, 0, 0, 0);
  if (is_vista_or_greater) {
    flags = GAA_FLAG_SKIP_ANYCAST | GAA_FLAG_SKIP_MULTICAST |
      GAA_FLAG_SKIP_DNS_SERVER;
  } else {
    /* We need at least XP SP1. */
    if (!is_windows_version_or_greater(5, 1, 1, 0))
      return UV_ENOTSUP;

    flags = GAA_FLAG_SKIP_ANYCAST | GAA_FLAG_SKIP_MULTICAST |
      GAA_FLAG_SKIP_DNS_SERVER | GAA_FLAG_INCLUDE_PREFIX;
  }

>>>>>>> 2d427ee0

  /* Fetch the size of the adapters reported by windows, and then get the list
   * itself. */
  win_address_buf_size = 0;
  win_address_buf = NULL;

  for (;;) {
    ULONG r;

    /* If win_address_buf is 0, then GetAdaptersAddresses will fail with.
     * ERROR_BUFFER_OVERFLOW, and the required buffer size will be stored in
     * win_address_buf_size. */
    r = GetAdaptersAddresses(AF_UNSPEC,
                             flags,
                             NULL,
                             win_address_buf,
                             &win_address_buf_size);

    if (r == ERROR_SUCCESS)
      break;

    uv__free(win_address_buf);

    switch (r) {
      case ERROR_BUFFER_OVERFLOW:
        /* This happens when win_address_buf is NULL or too small to hold all
         * adapters. */
        win_address_buf = uv__malloc(win_address_buf_size);
        if (win_address_buf == NULL)
          return UV_ENOMEM;

        continue;

      case ERROR_NO_DATA: {
        /* No adapters were found. */
        uv_address_buf = uv__malloc(1);
        if (uv_address_buf == NULL)
          return UV_ENOMEM;

        *count_ptr = 0;
        *addresses_ptr = uv_address_buf;

        return 0;
      }

      case ERROR_ADDRESS_NOT_ASSOCIATED:
        return UV_EAGAIN;

      case ERROR_INVALID_PARAMETER:
        /* MSDN says:
         *   "This error is returned for any of the following conditions: the
         *   SizePointer parameter is NULL, the Address parameter is not
         *   AF_INET, AF_INET6, or AF_UNSPEC, or the address information for
         *   the parameters requested is greater than ULONG_MAX."
         * Since the first two conditions are not met, it must be that the
         * adapter data is too big.
         */
        return UV_ENOBUFS;

      default:
        /* Other (unspecified) errors can happen, but we don't have any special
         * meaning for them. */
        assert(r != ERROR_SUCCESS);
        return uv_translate_sys_error(r);
    }
  }

  /* Count the number of enabled interfaces and compute how much space is
   * needed to store their info. */
  count = 0;
  uv_address_buf_size = 0;

  for (adapter = win_address_buf;
       adapter != NULL;
       adapter = adapter->Next) {
    IP_ADAPTER_UNICAST_ADDRESS* unicast_address;
    int name_size;

    /* Interfaces that are not 'up' should not be reported. Also skip
     * interfaces that have no associated unicast address, as to avoid
     * allocating space for the name for this interface. */
    if (adapter->OperStatus != IfOperStatusUp ||
        adapter->FirstUnicastAddress == NULL)
      continue;

    /* Compute the size of the interface name. */
    name_size = WideCharToMultiByte(CP_UTF8,
                                    0,
                                    adapter->FriendlyName,
                                    -1,
                                    NULL,
                                    0,
                                    NULL,
                                    FALSE);
    if (name_size <= 0) {
      uv__free(win_address_buf);
      return uv_translate_sys_error(GetLastError());
    }
    uv_address_buf_size += name_size;

    /* Count the number of addresses associated with this interface, and
     * compute the size. */
    for (unicast_address = (IP_ADAPTER_UNICAST_ADDRESS*)
                           adapter->FirstUnicastAddress;
         unicast_address != NULL;
         unicast_address = unicast_address->Next) {
      count++;
      uv_address_buf_size += sizeof(uv_interface_address_t);
    }
  }

  /* Allocate space to store interface data plus adapter names. */
  uv_address_buf = uv__malloc(uv_address_buf_size);
  if (uv_address_buf == NULL) {
    uv__free(win_address_buf);
    return UV_ENOMEM;
  }

  /* Compute the start of the uv_interface_address_t array, and the place in
   * the buffer where the interface names will be stored. */
  uv_address = uv_address_buf;
  name_buf = (char*) (uv_address_buf + count);

  /* Fill out the output buffer. */
  for (adapter = win_address_buf;
       adapter != NULL;
       adapter = adapter->Next) {
    IP_ADAPTER_UNICAST_ADDRESS* unicast_address;
    int name_size;
    size_t max_name_size;

    if (adapter->OperStatus != IfOperStatusUp ||
        adapter->FirstUnicastAddress == NULL)
      continue;

    /* Convert the interface name to UTF8. */
    max_name_size = (char*) uv_address_buf + uv_address_buf_size - name_buf;
    if (max_name_size > (size_t) INT_MAX)
      max_name_size = INT_MAX;
    name_size = WideCharToMultiByte(CP_UTF8,
                                    0,
                                    adapter->FriendlyName,
                                    -1,
                                    name_buf,
                                    (int) max_name_size,
                                    NULL,
                                    FALSE);
    if (name_size <= 0) {
      uv__free(win_address_buf);
      uv__free(uv_address_buf);
      return uv_translate_sys_error(GetLastError());
    }

    /* Add an uv_interface_address_t element for every unicast address. */
    for (unicast_address = (IP_ADAPTER_UNICAST_ADDRESS*)
                           adapter->FirstUnicastAddress;
         unicast_address != NULL;
         unicast_address = unicast_address->Next) {
      struct sockaddr* sa;
      ULONG prefix_len;

      sa = unicast_address->Address.lpSockaddr;

      prefix_len =
        ((IP_ADAPTER_UNICAST_ADDRESS_LH*) unicast_address)->OnLinkPrefixLength;

      memset(uv_address, 0, sizeof *uv_address);

      uv_address->name = name_buf;

      if (adapter->PhysicalAddressLength == sizeof(uv_address->phys_addr)) {
        memcpy(uv_address->phys_addr,
               adapter->PhysicalAddress,
               sizeof(uv_address->phys_addr));
      }

      uv_address->is_internal =
          (adapter->IfType == IF_TYPE_SOFTWARE_LOOPBACK);

      if (sa->sa_family == AF_INET6) {
        uv_address->address.address6 = *((struct sockaddr_in6 *) sa);

        uv_address->netmask.netmask6.sin6_family = AF_INET6;
        memset(uv_address->netmask.netmask6.sin6_addr.s6_addr, 0xff, prefix_len >> 3);
        /* This check ensures that we don't write past the size of the data. */
        if (prefix_len % 8) {
          uv_address->netmask.netmask6.sin6_addr.s6_addr[prefix_len >> 3] =
              0xff << (8 - prefix_len % 8);
        }

      } else {
        uv_address->address.address4 = *((struct sockaddr_in *) sa);

        uv_address->netmask.netmask4.sin_family = AF_INET;
        uv_address->netmask.netmask4.sin_addr.s_addr = (prefix_len > 0) ?
            htonl(0xffffffff << (32 - prefix_len)) : 0;
      }

      uv_address++;
    }

    name_buf += name_size;
  }

  uv__free(win_address_buf);

  *addresses_ptr = uv_address_buf;
  *count_ptr = count;

  return 0;
}


void uv_free_interface_addresses(uv_interface_address_t* addresses,
    int count) {
  uv__free(addresses);
}


int uv_getrusage(uv_rusage_t *uv_rusage) {
  FILETIME createTime, exitTime, kernelTime, userTime;
  SYSTEMTIME kernelSystemTime, userSystemTime;
  PROCESS_MEMORY_COUNTERS memCounters;
  IO_COUNTERS ioCounters;
  int ret;

  ret = GetProcessTimes(GetCurrentProcess(), &createTime, &exitTime, &kernelTime, &userTime);
  if (ret == 0) {
    return uv_translate_sys_error(GetLastError());
  }

  ret = FileTimeToSystemTime(&kernelTime, &kernelSystemTime);
  if (ret == 0) {
    return uv_translate_sys_error(GetLastError());
  }

  ret = FileTimeToSystemTime(&userTime, &userSystemTime);
  if (ret == 0) {
    return uv_translate_sys_error(GetLastError());
  }

  ret = GetProcessMemoryInfo(GetCurrentProcess(),
                             &memCounters,
                             sizeof(memCounters));
  if (ret == 0) {
    return uv_translate_sys_error(GetLastError());
  }

  ret = GetProcessIoCounters(GetCurrentProcess(), &ioCounters);
  if (ret == 0) {
    return uv_translate_sys_error(GetLastError());
  }

  memset(uv_rusage, 0, sizeof(*uv_rusage));

  uv_rusage->ru_utime.tv_sec = userSystemTime.wHour * 3600 +
                               userSystemTime.wMinute * 60 +
                               userSystemTime.wSecond;
  uv_rusage->ru_utime.tv_usec = userSystemTime.wMilliseconds * 1000;

  uv_rusage->ru_stime.tv_sec = kernelSystemTime.wHour * 3600 +
                               kernelSystemTime.wMinute * 60 +
                               kernelSystemTime.wSecond;
  uv_rusage->ru_stime.tv_usec = kernelSystemTime.wMilliseconds * 1000;

  uv_rusage->ru_majflt = (uint64_t) memCounters.PageFaultCount;
  uv_rusage->ru_maxrss = (uint64_t) memCounters.PeakWorkingSetSize / 1024;

  uv_rusage->ru_oublock = (uint64_t) ioCounters.WriteOperationCount;
  uv_rusage->ru_inblock = (uint64_t) ioCounters.ReadOperationCount;

  return 0;
}


int uv_os_homedir(char* buffer, size_t* size) {
  uv_passwd_t pwd;
  size_t len;
  int r;

  /* Check if the USERPROFILE environment variable is set first. The task of
     performing input validation on buffer and size is taken care of by
     uv_os_getenv(). */
  r = uv_os_getenv("USERPROFILE", buffer, size);

  /* Don't return an error if USERPROFILE was not found. */
  if (r != UV_ENOENT)
    return r;

  /* USERPROFILE is not set, so call uv__getpwuid_r() */
  r = uv__getpwuid_r(&pwd);

  if (r != 0) {
    return r;
  }

  len = strlen(pwd.homedir);

  if (len >= *size) {
    *size = len + 1;
    uv_os_free_passwd(&pwd);
    return UV_ENOBUFS;
  }

  memcpy(buffer, pwd.homedir, len + 1);
  *size = len;
  uv_os_free_passwd(&pwd);

  return 0;
}


int uv_os_tmpdir(char* buffer, size_t* size) {
  wchar_t path[MAX_PATH + 1];
  DWORD bufsize;
  size_t len;

  if (buffer == NULL || size == NULL || *size == 0)
    return UV_EINVAL;

  len = GetTempPathW(MAX_PATH + 1, path);

  if (len == 0) {
    return uv_translate_sys_error(GetLastError());
  } else if (len > MAX_PATH + 1) {
    /* This should not be possible */
    return UV_EIO;
  }

  /* The returned directory should not have a trailing slash, unless it points
   * at a drive root, like c:\. Remove it if needed. */
  if (path[len - 1] == L'\\' &&
      !(len == 3 && path[1] == L':')) {
    len--;
    path[len] = L'\0';
  }

  /* Check how much space we need */
  bufsize = WideCharToMultiByte(CP_UTF8, 0, path, -1, NULL, 0, NULL, NULL);

  if (bufsize == 0) {
    return uv_translate_sys_error(GetLastError());
  } else if (bufsize > *size) {
    *size = bufsize;
    return UV_ENOBUFS;
  }

  /* Convert to UTF-8 */
  bufsize = WideCharToMultiByte(CP_UTF8,
                                0,
                                path,
                                -1,
                                buffer,
                                *size,
                                NULL,
                                NULL);

  if (bufsize == 0)
    return uv_translate_sys_error(GetLastError());

  *size = bufsize - 1;
  return 0;
}


void uv_os_free_passwd(uv_passwd_t* pwd) {
  if (pwd == NULL)
    return;

  uv__free(pwd->username);
  uv__free(pwd->homedir);
  uv__free(pwd->gecos);
  pwd->username = NULL;
  pwd->homedir = NULL;
  pwd->gecos = NULL;
}


/*
 * Converts a UTF-16 string into a UTF-8 one. The resulting string is
 * null-terminated.
 *
 * If utf16 is null terminated, utf16len can be set to -1, otherwise it must
 * be specified.
 */
int uv__convert_utf16_to_utf8(const WCHAR* utf16, int utf16len, char** utf8) {
  DWORD bufsize;

  if (utf16 == NULL)
    return UV_EINVAL;

  /* Check how much space we need */
  bufsize = WideCharToMultiByte(CP_UTF8,
                                0,
                                utf16,
                                utf16len,
                                NULL,
                                0,
                                NULL,
                                NULL);

  if (bufsize == 0)
    return uv_translate_sys_error(GetLastError());

  /* Allocate the destination buffer adding an extra byte for the terminating
   * NULL. If utf16len is not -1 WideCharToMultiByte will not add it, so
   * we do it ourselves always, just in case. */
  *utf8 = uv__malloc(bufsize + 1);

  if (*utf8 == NULL)
    return UV_ENOMEM;

  /* Convert to UTF-8 */
  bufsize = WideCharToMultiByte(CP_UTF8,
                                0,
                                utf16,
                                utf16len,
                                *utf8,
                                bufsize,
                                NULL,
                                NULL);

  if (bufsize == 0) {
    uv__free(*utf8);
    *utf8 = NULL;
    return uv_translate_sys_error(GetLastError());
  }

  (*utf8)[bufsize] = '\0';
  return 0;
}


/*
 * Converts a UTF-8 string into a UTF-16 one. The resulting string is
 * null-terminated.
 *
 * If utf8 is null terminated, utf8len can be set to -1, otherwise it must
 * be specified.
 */
int uv__convert_utf8_to_utf16(const char* utf8, int utf8len, WCHAR** utf16) {
  int bufsize;

  if (utf8 == NULL)
    return UV_EINVAL;

  /* Check how much space we need */
  bufsize = MultiByteToWideChar(CP_UTF8, 0, utf8, utf8len, NULL, 0);

  if (bufsize == 0)
    return uv_translate_sys_error(GetLastError());

  /* Allocate the destination buffer adding an extra byte for the terminating
   * NULL. If utf8len is not -1 MultiByteToWideChar will not add it, so
   * we do it ourselves always, just in case. */
  *utf16 = uv__malloc(sizeof(WCHAR) * (bufsize + 1));

  if (*utf16 == NULL)
    return UV_ENOMEM;

  /* Convert to UTF-16 */
  bufsize = MultiByteToWideChar(CP_UTF8, 0, utf8, utf8len, *utf16, bufsize);

  if (bufsize == 0) {
    uv__free(*utf16);
    *utf16 = NULL;
    return uv_translate_sys_error(GetLastError());
  }

  (*utf16)[bufsize] = '\0';
  return 0;
}


int uv__getpwuid_r(uv_passwd_t* pwd) {
  HANDLE token;
  wchar_t username[UNLEN + 1];
  wchar_t path[MAX_PATH];
  DWORD bufsize;
  wchar_t* gecosbuf;
  ULONG gecos_size;
  EXTENDED_NAME_FORMAT name_format;
  int r;

  if (pwd == NULL)
    return UV_EINVAL;

  /* Get the home directory using GetUserProfileDirectoryW() */
  if (OpenProcessToken(GetCurrentProcess(), TOKEN_READ, &token) == 0)
    return uv_translate_sys_error(GetLastError());

  bufsize = ARRAY_SIZE(path);
  if (!GetUserProfileDirectoryW(token, path, &bufsize)) {
    r = GetLastError();
    CloseHandle(token);

    /* This should not be possible */
    if (r == ERROR_INSUFFICIENT_BUFFER)
      return UV_ENOMEM;

    return uv_translate_sys_error(r);
  }

  CloseHandle(token);

  /* Get the username using GetUserNameW() */
  bufsize = ARRAY_SIZE(username);
  if (!GetUserNameW(username, &bufsize)) {
    r = GetLastError();

    /* This should not be possible */
    if (r == ERROR_INSUFFICIENT_BUFFER)
      return UV_ENOMEM;

    return uv_translate_sys_error(r);
  }

  /* Set all of the pointers to NULL in case an error is encountered. */
  pwd->homedir = NULL;
  pwd->username = NULL;
  pwd->gecos = NULL;
  gecosbuf = NULL;

  /* Get the gecos using GetUserNameExW() */
  gecos_size = 0;
  /* Try using the display name first. */
  GetUserNameExW(NameDisplay, NULL, &gecos_size);
  if (GetLastError() == ERROR_MORE_DATA) {
    name_format = NameDisplay;
  } else {
    /* NameDisplay not available, so try NameSamCompatible. */
    GetUserNameExW(NameSamCompatible, NULL, &gecos_size);
    if (GetLastError() == ERROR_MORE_DATA) {
      name_format = NameSamCompatible;
    } else {
      /* Unsupported */
      gecos_size = 0;
    }
  }

  if (gecos_size > 0) {
    gecosbuf = uv__malloc(sizeof(wchar_t) * gecos_size);
    if (gecosbuf == NULL) {
      r = UV_ENOMEM;
      goto error;
    }

    if (GetUserNameExW(name_format, gecosbuf, &gecos_size) == 0) {
      r = uv_translate_sys_error(GetLastError());
      goto error;
    }
  }

  /* Populate the uv_passwd_t structure. */
  r = uv__convert_utf16_to_utf8(path, -1, &pwd->homedir);

  if (r != 0)
    goto error;

  r = uv__convert_utf16_to_utf8(username, -1, &pwd->username);

  if (r != 0)
    goto error;

  if (gecosbuf != NULL) {
    r = uv__convert_utf16_to_utf8(gecosbuf, -1, &pwd->gecos);

    if (r != 0)
      goto error;

    uv__free(gecosbuf);
  }

  pwd->shell = NULL;
  pwd->uid = -1;
  pwd->gid = -1;

  return 0;

error:
  uv__free(gecosbuf);
  uv__free(pwd->homedir);
  uv__free(pwd->username);
  uv__free(pwd->gecos);
  return r;
}


int uv_os_get_passwd(uv_passwd_t* pwd) {
  return uv__getpwuid_r(pwd);
}


int uv_os_getenv(const char* name, char* buffer, size_t* size) {
  wchar_t var[MAX_ENV_VAR_LENGTH];
  wchar_t* name_w;
  DWORD bufsize;
  size_t len;
  int r;

  if (name == NULL || buffer == NULL || size == NULL || *size == 0)
    return UV_EINVAL;

  r = uv__convert_utf8_to_utf16(name, -1, &name_w);

  if (r != 0)
    return r;

  len = GetEnvironmentVariableW(name_w, var, MAX_ENV_VAR_LENGTH);
  uv__free(name_w);
  assert(len < MAX_ENV_VAR_LENGTH); /* len does not include the null */

  if (len == 0) {
    r = GetLastError();

    if (r == ERROR_ENVVAR_NOT_FOUND)
      return UV_ENOENT;

    return uv_translate_sys_error(r);
  }

  /* Check how much space we need */
  bufsize = WideCharToMultiByte(CP_UTF8, 0, var, -1, NULL, 0, NULL, NULL);

  if (bufsize == 0) {
    return uv_translate_sys_error(GetLastError());
  } else if (bufsize > *size) {
    *size = bufsize;
    return UV_ENOBUFS;
  }

  /* Convert to UTF-8 */
  bufsize = WideCharToMultiByte(CP_UTF8,
                                0,
                                var,
                                -1,
                                buffer,
                                *size,
                                NULL,
                                NULL);

  if (bufsize == 0)
    return uv_translate_sys_error(GetLastError());

  *size = bufsize - 1;
  return 0;
}


int uv_os_setenv(const char* name, const char* value) {
  wchar_t* name_w;
  wchar_t* value_w;
  int r;

  if (name == NULL || value == NULL)
    return UV_EINVAL;

  r = uv__convert_utf8_to_utf16(name, -1, &name_w);

  if (r != 0)
    return r;

  r = uv__convert_utf8_to_utf16(value, -1, &value_w);

  if (r != 0) {
    uv__free(name_w);
    return r;
  }

  r = SetEnvironmentVariableW(name_w, value_w);
  uv__free(name_w);
  uv__free(value_w);

  if (r == 0)
    return uv_translate_sys_error(GetLastError());

  return 0;
}


int uv_os_unsetenv(const char* name) {
  wchar_t* name_w;
  int r;

  if (name == NULL)
    return UV_EINVAL;

  r = uv__convert_utf8_to_utf16(name, -1, &name_w);

  if (r != 0)
    return r;

  r = SetEnvironmentVariableW(name_w, NULL);
  uv__free(name_w);

  if (r == 0)
    return uv_translate_sys_error(GetLastError());

  return 0;
}


int uv_os_gethostname(char* buffer, size_t* size) {
  char buf[MAXHOSTNAMELEN + 1];
  size_t len;

  if (buffer == NULL || size == NULL || *size == 0)
    return UV_EINVAL;

  uv__once_init(); /* Initialize winsock */

  if (gethostname(buf, sizeof(buf)) != 0)
    return uv_translate_sys_error(WSAGetLastError());

  buf[sizeof(buf) - 1] = '\0'; /* Null terminate, just to be safe. */
  len = strlen(buf);

  if (len >= *size) {
    *size = len + 1;
    return UV_ENOBUFS;
  }

  memcpy(buffer, buf, len + 1);
  *size = len;
  return 0;
}


static int uv__get_handle(uv_pid_t pid, int access, HANDLE* handle) {
  int r;

  if (pid == 0)
    *handle = GetCurrentProcess();
  else
    *handle = OpenProcess(access, FALSE, pid);

  if (*handle == NULL) {
    r = GetLastError();

    if (r == ERROR_INVALID_PARAMETER)
      return UV_ESRCH;
    else
      return uv_translate_sys_error(r);
  }

  return 0;
}


int uv_os_getpriority(uv_pid_t pid, int* priority) {
  HANDLE handle;
  int r;

  if (priority == NULL)
    return UV_EINVAL;

  r = uv__get_handle(pid, PROCESS_QUERY_LIMITED_INFORMATION, &handle);

  if (r != 0)
    return r;

  r = GetPriorityClass(handle);

  if (r == 0) {
    r = uv_translate_sys_error(GetLastError());
  } else {
    /* Map Windows priority classes to Unix nice values. */
    if (r == REALTIME_PRIORITY_CLASS)
      *priority = UV_PRIORITY_HIGHEST;
    else if (r == HIGH_PRIORITY_CLASS)
      *priority = UV_PRIORITY_HIGH;
    else if (r == ABOVE_NORMAL_PRIORITY_CLASS)
      *priority = UV_PRIORITY_ABOVE_NORMAL;
    else if (r == NORMAL_PRIORITY_CLASS)
      *priority = UV_PRIORITY_NORMAL;
    else if (r == BELOW_NORMAL_PRIORITY_CLASS)
      *priority = UV_PRIORITY_BELOW_NORMAL;
    else  /* IDLE_PRIORITY_CLASS */
      *priority = UV_PRIORITY_LOW;

    r = 0;
  }

  CloseHandle(handle);
  return r;
}


int uv_os_setpriority(uv_pid_t pid, int priority) {
  HANDLE handle;
  int priority_class;
  int r;

  /* Map Unix nice values to Windows priority classes. */
  if (priority < UV_PRIORITY_HIGHEST || priority > UV_PRIORITY_LOW)
    return UV_EINVAL;
  else if (priority < UV_PRIORITY_HIGH)
    priority_class = REALTIME_PRIORITY_CLASS;
  else if (priority < UV_PRIORITY_ABOVE_NORMAL)
    priority_class = HIGH_PRIORITY_CLASS;
  else if (priority < UV_PRIORITY_NORMAL)
    priority_class = ABOVE_NORMAL_PRIORITY_CLASS;
  else if (priority < UV_PRIORITY_BELOW_NORMAL)
    priority_class = NORMAL_PRIORITY_CLASS;
  else if (priority < UV_PRIORITY_LOW)
    priority_class = BELOW_NORMAL_PRIORITY_CLASS;
  else
    priority_class = IDLE_PRIORITY_CLASS;

  r = uv__get_handle(pid, PROCESS_SET_INFORMATION, &handle);

  if (r != 0)
    return r;

  if (SetPriorityClass(handle, priority_class) == 0)
    r = uv_translate_sys_error(GetLastError());

  CloseHandle(handle);
  return r;
}<|MERGE_RESOLUTION|>--- conflicted
+++ resolved
@@ -750,28 +750,12 @@
   int count;
   ULONG flags;
 
-<<<<<<< HEAD
+  *addresses_ptr = NULL;
+  *count_ptr = 0;
+
   flags = GAA_FLAG_SKIP_ANYCAST |
           GAA_FLAG_SKIP_MULTICAST |
           GAA_FLAG_SKIP_DNS_SERVER;
-=======
-  *addresses_ptr = NULL;
-  *count_ptr = 0;
-
-  is_vista_or_greater = is_windows_version_or_greater(6, 0, 0, 0);
-  if (is_vista_or_greater) {
-    flags = GAA_FLAG_SKIP_ANYCAST | GAA_FLAG_SKIP_MULTICAST |
-      GAA_FLAG_SKIP_DNS_SERVER;
-  } else {
-    /* We need at least XP SP1. */
-    if (!is_windows_version_or_greater(5, 1, 1, 0))
-      return UV_ENOTSUP;
-
-    flags = GAA_FLAG_SKIP_ANYCAST | GAA_FLAG_SKIP_MULTICAST |
-      GAA_FLAG_SKIP_DNS_SERVER | GAA_FLAG_INCLUDE_PREFIX;
-  }
-
->>>>>>> 2d427ee0
 
   /* Fetch the size of the adapters reported by windows, and then get the list
    * itself. */
