/* Copyright Joyent, Inc. and other Node contributors. All rights reserved.
 *
 * Permission is hereby granted, free of charge, to any person obtaining a copy
 * of this software and associated documentation files (the "Software"), to
 * deal in the Software without restriction, including without limitation the
 * rights to use, copy, modify, merge, publish, distribute, sublicense, and/or
 * sell copies of the Software, and to permit persons to whom the Software is
 * furnished to do so, subject to the following conditions:
 *
 * The above copyright notice and this permission notice shall be included in
 * all copies or substantial portions of the Software.
 *
 * THE SOFTWARE IS PROVIDED "AS IS", WITHOUT WARRANTY OF ANY KIND, EXPRESS OR
 * IMPLIED, INCLUDING BUT NOT LIMITED TO THE WARRANTIES OF MERCHANTABILITY,
 * FITNESS FOR A PARTICULAR PURPOSE AND NONINFRINGEMENT. IN NO EVENT SHALL THE
 * AUTHORS OR COPYRIGHT HOLDERS BE LIABLE FOR ANY CLAIM, DAMAGES OR OTHER
 * LIABILITY, WHETHER IN AN ACTION OF CONTRACT, TORT OR OTHERWISE, ARISING
 * FROM, OUT OF OR IN CONNECTION WITH THE SOFTWARE OR THE USE OR OTHER DEALINGS
 * IN THE SOFTWARE.
 */

#ifndef UV_WIN_WINSOCK_H_
#define UV_WIN_WINSOCK_H_

#include <winsock2.h>
#include <iptypes.h>
#include <mswsock.h>
#include <ws2tcpip.h>
#include <windows.h>

#include "winapi.h"


/*
 * MinGW is missing these too
 */
#ifndef TCP_KEEPALIVE
# define TCP_KEEPALIVE 3
#endif

<<<<<<< HEAD
=======
#ifndef IPV6_V6ONLY
# define IPV6_V6ONLY 27
#endif

#ifndef IPV6_HOPLIMIT
# define IPV6_HOPLIMIT 21
#endif

#ifndef SIO_BASE_HANDLE
# define SIO_BASE_HANDLE 0x48000022
#endif

#ifndef MCAST_JOIN_SOURCE_GROUP
# define MCAST_JOIN_SOURCE_GROUP 45
#endif

#ifndef MCAST_LEAVE_SOURCE_GROUP
# define MCAST_LEAVE_SOURCE_GROUP 46
#endif

>>>>>>> f868c9ab
/*
 * TDI defines that are only in the DDK.
 * We only need receive flags so far.
 */
#ifndef TDI_RECEIVE_NORMAL
  #define TDI_RECEIVE_BROADCAST           0x00000004
  #define TDI_RECEIVE_MULTICAST           0x00000008
  #define TDI_RECEIVE_PARTIAL             0x00000010
  #define TDI_RECEIVE_NORMAL              0x00000020
  #define TDI_RECEIVE_EXPEDITED           0x00000040
  #define TDI_RECEIVE_PEEK                0x00000080
  #define TDI_RECEIVE_NO_RESPONSE_EXP     0x00000100
  #define TDI_RECEIVE_COPY_LOOKAHEAD      0x00000200
  #define TDI_RECEIVE_ENTIRE_MESSAGE      0x00000400
  #define TDI_RECEIVE_AT_DISPATCH_LEVEL   0x00000800
  #define TDI_RECEIVE_CONTROL_INFO        0x00001000
  #define TDI_RECEIVE_FORCE_INDICATION    0x00002000
  #define TDI_RECEIVE_NO_PUSH             0x00004000
#endif

/*
 * The "Auxiliary Function Driver" is the windows kernel-mode driver that does
 * TCP, UDP etc. Winsock is just a layer that dispatches requests to it.
 * Having these definitions allows us to bypass winsock and make an AFD kernel
 * call directly, avoiding a bug in winsock's recvfrom implementation.
 */

#define AFD_NO_FAST_IO   0x00000001
#define AFD_OVERLAPPED   0x00000002
#define AFD_IMMEDIATE    0x00000004

#define AFD_POLL_RECEIVE_BIT            0
#define AFD_POLL_RECEIVE                (1 << AFD_POLL_RECEIVE_BIT)
#define AFD_POLL_RECEIVE_EXPEDITED_BIT  1
#define AFD_POLL_RECEIVE_EXPEDITED      (1 << AFD_POLL_RECEIVE_EXPEDITED_BIT)
#define AFD_POLL_SEND_BIT               2
#define AFD_POLL_SEND                   (1 << AFD_POLL_SEND_BIT)
#define AFD_POLL_DISCONNECT_BIT         3
#define AFD_POLL_DISCONNECT             (1 << AFD_POLL_DISCONNECT_BIT)
#define AFD_POLL_ABORT_BIT              4
#define AFD_POLL_ABORT                  (1 << AFD_POLL_ABORT_BIT)
#define AFD_POLL_LOCAL_CLOSE_BIT        5
#define AFD_POLL_LOCAL_CLOSE            (1 << AFD_POLL_LOCAL_CLOSE_BIT)
#define AFD_POLL_CONNECT_BIT            6
#define AFD_POLL_CONNECT                (1 << AFD_POLL_CONNECT_BIT)
#define AFD_POLL_ACCEPT_BIT             7
#define AFD_POLL_ACCEPT                 (1 << AFD_POLL_ACCEPT_BIT)
#define AFD_POLL_CONNECT_FAIL_BIT       8
#define AFD_POLL_CONNECT_FAIL           (1 << AFD_POLL_CONNECT_FAIL_BIT)
#define AFD_POLL_QOS_BIT                9
#define AFD_POLL_QOS                    (1 << AFD_POLL_QOS_BIT)
#define AFD_POLL_GROUP_QOS_BIT          10
#define AFD_POLL_GROUP_QOS              (1 << AFD_POLL_GROUP_QOS_BIT)

#define AFD_NUM_POLL_EVENTS             11
#define AFD_POLL_ALL                    ((1 << AFD_NUM_POLL_EVENTS) - 1)

typedef struct _AFD_RECV_DATAGRAM_INFO {
    LPWSABUF BufferArray;
    ULONG BufferCount;
    ULONG AfdFlags;
    ULONG TdiFlags;
    struct sockaddr* Address;
    int* AddressLength;
} AFD_RECV_DATAGRAM_INFO, *PAFD_RECV_DATAGRAM_INFO;

typedef struct _AFD_RECV_INFO {
    LPWSABUF BufferArray;
    ULONG BufferCount;
    ULONG AfdFlags;
    ULONG TdiFlags;
} AFD_RECV_INFO, *PAFD_RECV_INFO;


#define _AFD_CONTROL_CODE(operation, method) \
    ((FSCTL_AFD_BASE) << 12 | (operation << 2) | method)

#define FSCTL_AFD_BASE FILE_DEVICE_NETWORK

#define AFD_RECEIVE            5
#define AFD_RECEIVE_DATAGRAM   6
#define AFD_POLL               9

#define IOCTL_AFD_RECEIVE \
    _AFD_CONTROL_CODE(AFD_RECEIVE, METHOD_NEITHER)

#define IOCTL_AFD_RECEIVE_DATAGRAM \
    _AFD_CONTROL_CODE(AFD_RECEIVE_DATAGRAM, METHOD_NEITHER)

#define IOCTL_AFD_POLL \
    _AFD_CONTROL_CODE(AFD_POLL, METHOD_BUFFERED)

#if defined(__MINGW32__) && !defined(__MINGW64_VERSION_MAJOR)
typedef struct _IP_ADAPTER_UNICAST_ADDRESS_XP {
  /* FIXME: __C89_NAMELESS was removed */
  /* __C89_NAMELESS */ union {
    ULONGLONG Alignment;
    /* __C89_NAMELESS */ struct {
      ULONG Length;
      DWORD Flags;
    };
  };
  struct _IP_ADAPTER_UNICAST_ADDRESS_XP *Next;
  SOCKET_ADDRESS Address;
  IP_PREFIX_ORIGIN PrefixOrigin;
  IP_SUFFIX_ORIGIN SuffixOrigin;
  IP_DAD_STATE DadState;
  ULONG ValidLifetime;
  ULONG PreferredLifetime;
  ULONG LeaseLifetime;
} IP_ADAPTER_UNICAST_ADDRESS_XP,*PIP_ADAPTER_UNICAST_ADDRESS_XP;

typedef struct _IP_ADAPTER_UNICAST_ADDRESS_LH {
  union {
    ULONGLONG Alignment;
    struct {
      ULONG Length;
      DWORD Flags;
    };
  };
  struct _IP_ADAPTER_UNICAST_ADDRESS_LH *Next;
  SOCKET_ADDRESS Address;
  IP_PREFIX_ORIGIN PrefixOrigin;
  IP_SUFFIX_ORIGIN SuffixOrigin;
  IP_DAD_STATE DadState;
  ULONG ValidLifetime;
  ULONG PreferredLifetime;
  ULONG LeaseLifetime;
  UINT8 OnLinkPrefixLength;
} IP_ADAPTER_UNICAST_ADDRESS_LH,*PIP_ADAPTER_UNICAST_ADDRESS_LH;

#endif

int uv__convert_to_localhost_if_unspecified(const struct sockaddr* addr,
                                            struct sockaddr_storage* storage);

#endif /* UV_WIN_WINSOCK_H_ */<|MERGE_RESOLUTION|>--- conflicted
+++ resolved
@@ -38,20 +38,6 @@
 # define TCP_KEEPALIVE 3
 #endif
 
-<<<<<<< HEAD
-=======
-#ifndef IPV6_V6ONLY
-# define IPV6_V6ONLY 27
-#endif
-
-#ifndef IPV6_HOPLIMIT
-# define IPV6_HOPLIMIT 21
-#endif
-
-#ifndef SIO_BASE_HANDLE
-# define SIO_BASE_HANDLE 0x48000022
-#endif
-
 #ifndef MCAST_JOIN_SOURCE_GROUP
 # define MCAST_JOIN_SOURCE_GROUP 45
 #endif
@@ -60,7 +46,6 @@
 # define MCAST_LEAVE_SOURCE_GROUP 46
 #endif
 
->>>>>>> f868c9ab
 /*
  * TDI defines that are only in the DDK.
  * We only need receive flags so far.
