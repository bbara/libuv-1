--- conflicted
+++ resolved
@@ -372,19 +372,13 @@
 
     if (success) {
       for (i = 0; i < count; i++) {
-<<<<<<< HEAD
-        /* Package was dequeued */
-        req = container_of(overlappeds[i].lpOverlapped, uv_req_t, u.io.overlapped);
-        uv_insert_pending_req(loop, req);
-=======
         /* Package was dequeued, but see if it is not a empty package
          * meant only to wake us up.
          */
         if (overlappeds[i].lpOverlapped) {
-          req = uv_overlapped_to_req(overlappeds[i].lpOverlapped);
+          req = container_of(overlappeds[i].lpOverlapped, uv_req_t, u.io.overlapped);
           uv_insert_pending_req(loop, req);
         }
->>>>>>> d796bedf
       }
 
       /* Some time might have passed waiting for I/O,
