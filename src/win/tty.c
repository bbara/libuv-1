--- conflicted
+++ resolved
@@ -165,14 +165,9 @@
 }
 
 
-<<<<<<< HEAD
-int uv_tty_init(uv_loop_t* loop, uv_tty_t* tty, uv_os_fd_t handle, int readable) {
-=======
-int uv_tty_init(uv_loop_t* loop, uv_tty_t* tty, uv_file fd, int unused) {
+int uv_tty_init(uv_loop_t* loop, uv_tty_t* tty, uv_os_fd_t handle, int unused) {
   BOOL readable;
   DWORD NumberOfEvents;
-  HANDLE handle;
->>>>>>> 34c12788
   CONSOLE_SCREEN_BUFFER_INFO screen_buffer_info;
   (void)unused;
 
@@ -369,15 +364,6 @@
 }
 
 
-<<<<<<< HEAD
-int uv_is_tty(uv_os_fd_t file) {
-  DWORD result;
-  return GetConsoleMode(file, &result) != 0;
-}
-
-
-=======
->>>>>>> 34c12788
 int uv_tty_get_winsize(uv_tty_t* tty, int* width, int* height) {
   CONSOLE_SCREEN_BUFFER_INFO info;
 
@@ -2171,24 +2157,10 @@
 
 
 void uv_tty_close(uv_tty_t* handle) {
-<<<<<<< HEAD
-  CloseHandle(handle->handle);
-
   if (handle->flags & UV_HANDLE_READING)
     uv_tty_read_stop(handle);
 
-=======
-  assert(handle->u.fd == -1 || handle->u.fd > 2);
-  if (handle->flags & UV_HANDLE_READING)
-    uv_tty_read_stop(handle);
-
-  if (handle->u.fd == -1)
-    CloseHandle(handle->handle);
-  else
-    close(handle->u.fd);
-
-  handle->u.fd = -1;
->>>>>>> 34c12788
+  CloseHandle(handle->handle);
   handle->handle = INVALID_HANDLE_VALUE;
   handle->flags &= ~(UV_HANDLE_READABLE | UV_HANDLE_WRITABLE);
   uv__handle_closing(handle);
