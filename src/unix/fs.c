/* Copyright Joyent, Inc. and other Node contributors. All rights reserved.
 *
 * Permission is hereby granted, free of charge, to any person obtaining a copy
 * of this software and associated documentation files (the "Software"), to
 * deal in the Software without restriction, including without limitation the
 * rights to use, copy, modify, merge, publish, distribute, sublicense, and/or
 * sell copies of the Software, and to permit persons to whom the Software is
 * furnished to do so, subject to the following conditions:
 *
 * The above copyright notice and this permission notice shall be included in
 * all copies or substantial portions of the Software.
 *
 * THE SOFTWARE IS PROVIDED "AS IS", WITHOUT WARRANTY OF ANY KIND, EXPRESS OR
 * IMPLIED, INCLUDING BUT NOT LIMITED TO THE WARRANTIES OF MERCHANTABILITY,
 * FITNESS FOR A PARTICULAR PURPOSE AND NONINFRINGEMENT. IN NO EVENT SHALL THE
 * AUTHORS OR COPYRIGHT HOLDERS BE LIABLE FOR ANY CLAIM, DAMAGES OR OTHER
 * LIABILITY, WHETHER IN AN ACTION OF CONTRACT, TORT OR OTHERWISE, ARISING
 * FROM, OUT OF OR IN CONNECTION WITH THE SOFTWARE OR THE USE OR OTHER DEALINGS
 * IN THE SOFTWARE.
 */

/* Caveat emptor: this file deviates from the libuv convention of returning
 * negated errno codes. Most uv_fs_*() functions map directly to the system
 * call of the same name. For more complex wrappers, it's easier to just
 * return -1 with errno set. The dispatcher in uv__fs_work() takes care of
 * getting the errno to the right place (req->result or as the return value.)
 */

#include "uv.h"
#include "internal.h"

#include <errno.h>
#include <math.h>
#include <dlfcn.h>
#include <stdio.h>
#include <stdlib.h>
#include <string.h>
#include <limits.h> /* PATH_MAX */

#include <sys/types.h>
#include <sys/socket.h>
#include <sys/stat.h>
#include <sys/time.h>
#include <sys/uio.h>
#include <pthread.h>
#include <unistd.h>
#include <fcntl.h>
#include <poll.h>

#if defined(__DragonFly__)        ||                                      \
    defined(__FreeBSD__)          ||                                      \
    defined(__FreeBSD_kernel__)   ||                                      \
    defined(__OpenBSD__)          ||                                      \
    defined(__NetBSD__)
# define HAVE_PREADV 1
#else
# define HAVE_PREADV 0
#endif

#if defined(__linux__) || defined(__sun)
# include <sys/sendfile.h>
#endif

#if defined(__APPLE__)
# include <sys/attr.h>

static void uv__prepare_setattrlist_args(uv_fs_t* req,
                                         struct attrlist* attr_list,
                                         struct timespec (*times)[3],
                                         unsigned int* size) {
  memset(attr_list, 0, sizeof(*attr_list));
  memset(times, 0, sizeof(*times));

  attr_list->bitmapcount = ATTR_BIT_MAP_COUNT;

  *size = 0;

  if (!isnan(req->btime)) {
    attr_list->commonattr |= ATTR_CMN_CRTIME;

    (*times)[*size].tv_sec = req->btime;
    (*times)[*size].tv_nsec =
      (unsigned long)(req->btime * 1000000) % 1000000 * 1000;

    ++*size;
  }

  if (!isnan(req->mtime)) {
    attr_list->commonattr |= ATTR_CMN_MODTIME;

    (*times)[*size].tv_sec = req->mtime;
    (*times)[*size].tv_nsec =
      (unsigned long)(req->mtime * 1000000) % 1000000 * 1000;

    ++*size;
  }

  if (!isnan(req->atime)) {
    attr_list->commonattr |= ATTR_CMN_ACCTIME;

    (*times)[*size].tv_sec = req->atime;
    (*times)[*size].tv_nsec =
      (unsigned long)(req->atime * 1000000) % 1000000 * 1000;

    ++*size;
  }
}
#elif defined(__linux__) && !defined(FICLONE)
# include <sys/ioctl.h>
# define FICLONE _IOW(0x94, 9, int)
#endif

#if defined(_AIX) && !defined(_AIX71)
# include <utime.h>
#endif

#if defined(__APPLE__)            ||                                      \
    defined(__DragonFly__)        ||                                      \
    defined(__FreeBSD__)          ||                                      \
    defined(__FreeBSD_kernel__)   ||                                      \
    defined(__OpenBSD__)          ||                                      \
    defined(__NetBSD__)
# include <sys/param.h>
# include <sys/mount.h>
#elif defined(__sun) || defined(__MVS__) || defined(__NetBSD__) || defined(__HAIKU__)
# include <sys/statvfs.h>
#else
# include <sys/statfs.h>
#endif

#if defined(_AIX) && _XOPEN_SOURCE <= 600
extern char *mkdtemp(char *template); /* See issue #740 on AIX < 7 */
#endif

#define INIT(subtype)                                                         \
  do {                                                                        \
    if (req == NULL)                                                          \
      return UV_EINVAL;                                                       \
    UV_REQ_INIT(req, UV_FS);                                                  \
    req->fs_type = UV_FS_ ## subtype;                                         \
    req->result = 0;                                                          \
    req->ptr = NULL;                                                          \
    req->loop = loop;                                                         \
    req->path = NULL;                                                         \
    req->new_path = NULL;                                                     \
    req->bufs = NULL;                                                         \
    req->cb = cb;                                                             \
  }                                                                           \
  while (0)

#define PATH                                                                  \
  do {                                                                        \
    assert(path != NULL);                                                     \
    if (cb == NULL) {                                                         \
      req->path = path;                                                       \
    } else {                                                                  \
      req->path = uv__strdup(path);                                           \
      if (req->path == NULL)                                                  \
        return UV_ENOMEM;                                                     \
    }                                                                         \
  }                                                                           \
  while (0)

#define PATH2                                                                 \
  do {                                                                        \
    if (cb == NULL) {                                                         \
      req->path = path;                                                       \
      req->new_path = new_path;                                               \
    } else {                                                                  \
      size_t path_len;                                                        \
      size_t new_path_len;                                                    \
      path_len = strlen(path) + 1;                                            \
      new_path_len = strlen(new_path) + 1;                                    \
      req->path = uv__malloc(path_len + new_path_len);                        \
      if (req->path == NULL)                                                  \
        return UV_ENOMEM;                                                     \
      req->new_path = req->path + path_len;                                   \
      memcpy((void*) req->path, path, path_len);                              \
      memcpy((void*) req->new_path, new_path, new_path_len);                  \
    }                                                                         \
  }                                                                           \
  while (0)

#define POST                                                                  \
  do {                                                                        \
    if (cb != NULL) {                                                         \
      uv__req_register(loop, req);                                            \
      uv__work_submit(loop,                                                   \
                      &req->work_req,                                         \
                      UV__WORK_FAST_IO,                                       \
                      uv__fs_work,                                            \
                      uv__fs_done);                                           \
      return 0;                                                               \
    }                                                                         \
    else {                                                                    \
      uv__fs_work(&req->work_req);                                            \
      return req->result;                                                     \
    }                                                                         \
  }                                                                           \
  while (0)

#define POST0                                                                 \
  do {                                                                        \
    if (cb != NULL) {                                                         \
      uv__req_register(loop, req);                                            \
      uv__work_submit(loop,                                                   \
                      &req->work_req,                                         \
                      UV__WORK_FAST_IO,                                       \
                      uv__fs_work,                                            \
                      uv__fs_done);                                           \
      return 0;                                                               \
    }                                                                         \
    else {                                                                    \
      uv__fs_work(&req->work_req);                                            \
      if (req->result < 0)                                                    \
        return req->result;                                                   \
      return 0;                                                               \
    }                                                                         \
  }                                                                           \
  while (0)


static int uv__fs_close(int fd) {
  int rc;

  rc = uv__close_nocancel(fd);
  if (rc == -1)
    if (errno == EINTR || errno == EINPROGRESS)
      rc = 0;  /* The close is in progress, not an error. */

  return rc;
}


static ssize_t uv__fs_fsync(uv_fs_t* req) {
#if defined(__APPLE__)
  /* Apple's fdatasync and fsync explicitly do NOT flush the drive write cache
   * to the drive platters. This is in contrast to Linux's fdatasync and fsync
   * which do, according to recent man pages. F_FULLFSYNC is Apple's equivalent
   * for flushing buffered data to permanent storage. If F_FULLFSYNC is not
   * supported by the file system we fall back to F_BARRIERFSYNC or fsync().
   * This is the same approach taken by sqlite, except sqlite does not issue
   * an F_BARRIERFSYNC call.
   */
  int r;

  r = fcntl(req->file, F_FULLFSYNC);
  if (r != 0)
    r = fcntl(req->file, 85 /* F_BARRIERFSYNC */);  /* fsync + barrier */
  if (r != 0)
    r = fsync(req->file);
  return r;
#else
  return fsync(req->file);
#endif
}


static ssize_t uv__fs_fdatasync(uv_fs_t* req) {
#if defined(__linux__) || defined(__sun) || defined(__NetBSD__)
  return fdatasync(req->file);
#elif defined(__APPLE__)
  /* See the comment in uv__fs_fsync. */
  return uv__fs_fsync(req);
#else
  return fsync(req->file);
#endif
}


UV_UNUSED(static struct timespec uv__fs_to_timespec(double time)) {
  struct timespec ts;
  ts.tv_sec  = time;
  ts.tv_nsec = (uint64_t)(time * 1000000) % 1000000 * 1000;
  return ts;
}

UV_UNUSED(static struct timeval uv__fs_to_timeval(double time)) {
  struct timeval tv;
  tv.tv_sec  = time;
  tv.tv_usec = (uint64_t)(time * 1000000) % 1000000;
  return tv;
}

static ssize_t uv__fs_futime(uv_fs_t* req) {
#if defined(__linux__)                                                        \
    || defined(_AIX71)                                                        \
    || defined(__HAIKU__)
  /* utimesat() has nanosecond resolution but we stick to microseconds
   * for the sake of consistency with other platforms.
   */
  struct timespec ts[2];
  ts[0] = uv__fs_to_timespec(req->atime);
  ts[1] = uv__fs_to_timespec(req->mtime);
  return futimens(req->file, ts);
<<<<<<< HEAD
#endif
#elif defined(__APPLE__)
  struct attrlist attr_list;
  unsigned i;
  struct timespec times[3];

  uv__prepare_setattrlist_args(req, &attr_list, &times, &i);

  return fsetattrlist(req->file, &attr_list, &times, i * sizeof(times[0]), 0);
#elif defined(__DragonFly__)                                                  \
=======
#elif defined(__APPLE__)                                                      \
    || defined(__DragonFly__)                                                 \
>>>>>>> e8b989ea
    || defined(__FreeBSD__)                                                   \
    || defined(__FreeBSD_kernel__)                                            \
    || defined(__NetBSD__)                                                    \
    || defined(__OpenBSD__)                                                   \
    || defined(__sun)
  struct timeval tv[2];
  tv[0] = uv__fs_to_timeval(req->atime);
  tv[1] = uv__fs_to_timeval(req->mtime);
# if defined(__sun)
  return futimesat(req->file, NULL, tv);
# else
  return futimes(req->file, tv);
# endif
#elif defined(__MVS__)
  attrib_t atr;
  memset(&atr, 0, sizeof(atr));
  atr.att_mtimechg = 1;
  atr.att_atimechg = 1;
  atr.att_mtime = req->mtime;
  atr.att_atime = req->atime;
  return __fchattr(req->file, &atr, sizeof(atr));
#else
  errno = ENOSYS;
  return -1;
#endif
}


static ssize_t uv__fs_mkdtemp(uv_fs_t* req) {
  return mkdtemp((char*) req->path) ? 0 : -1;
}


static int (*uv__mkostemp)(char*, int);


static void uv__mkostemp_initonce(void) {
  /* z/os doesn't have RTLD_DEFAULT but that's okay
   * because it doesn't have mkostemp(O_CLOEXEC) either.
   */
#ifdef RTLD_DEFAULT
  uv__mkostemp = (int (*)(char*, int)) dlsym(RTLD_DEFAULT, "mkostemp");

  /* We don't care about errors, but we do want to clean them up.
   * If there has been no error, then dlerror() will just return
   * NULL.
   */
  dlerror();
#endif  /* RTLD_DEFAULT */
}


static int uv__fs_mkstemp(uv_fs_t* req) {
  static uv_once_t once = UV_ONCE_INIT;
  int r;
#ifdef O_CLOEXEC
  static int no_cloexec_support;
#endif
  static const char pattern[] = "XXXXXX";
  static const size_t pattern_size = sizeof(pattern) - 1;
  char* path;
  size_t path_length;

  path = (char*) req->path;
  path_length = strlen(path);

  /* EINVAL can be returned for 2 reasons:
      1. The template's last 6 characters were not XXXXXX
      2. open() didn't support O_CLOEXEC
     We want to avoid going to the fallback path in case
     of 1, so it's manually checked before. */
  if (path_length < pattern_size ||
      strcmp(path + path_length - pattern_size, pattern)) {
    errno = EINVAL;
    return -1;
  }

  uv_once(&once, uv__mkostemp_initonce);

#ifdef O_CLOEXEC
  if (uv__load_relaxed(&no_cloexec_support) == 0 && uv__mkostemp != NULL) {
    r = uv__mkostemp(path, O_CLOEXEC);

    if (r >= 0)
      return r;

    /* If mkostemp() returns EINVAL, it means the kernel doesn't
       support O_CLOEXEC, so we just fallback to mkstemp() below. */
    if (errno != EINVAL)
      return r;

    /* We set the static variable so that next calls don't even
       try to use mkostemp. */
    uv__store_relaxed(&no_cloexec_support, 1);
  }
#endif  /* O_CLOEXEC */

  if (req->cb != NULL)
    uv_rwlock_rdlock(&req->loop->cloexec_lock);

  r = mkstemp(path);

  /* In case of failure `uv__cloexec` will leave error in `errno`,
   * so it is enough to just set `r` to `-1`.
   */
  if (r >= 0 && uv__cloexec(r, 1) != 0) {
    r = uv__close(r);
    if (r != 0)
      abort();
    r = -1;
  }

  if (req->cb != NULL)
    uv_rwlock_rdunlock(&req->loop->cloexec_lock);

  return r;
}


static ssize_t uv__fs_open(uv_fs_t* req) {
#ifdef O_CLOEXEC
  return open(req->path, req->flags | O_CLOEXEC, req->mode);
#else  /* O_CLOEXEC */
  int r;

  if (req->cb != NULL)
    uv_rwlock_rdlock(&req->loop->cloexec_lock);

  r = open(req->path, req->flags, req->mode);

  /* In case of failure `uv__cloexec` will leave error in `errno`,
   * so it is enough to just set `r` to `-1`.
   */
  if (r >= 0 && uv__cloexec(r, 1) != 0) {
    r = uv__close(r);
    if (r != 0)
      abort();
    r = -1;
  }

  if (req->cb != NULL)
    uv_rwlock_rdunlock(&req->loop->cloexec_lock);

  return r;
#endif  /* O_CLOEXEC */
}


#if !HAVE_PREADV
static ssize_t uv__fs_preadv(uv_os_fd_t fd,
                             uv_buf_t* bufs,
                             unsigned int nbufs,
                             off_t off) {
  uv_buf_t* buf;
  uv_buf_t* end;
  ssize_t result;
  ssize_t rc;
  size_t pos;

  assert(nbufs > 0);

  result = 0;
  pos = 0;
  buf = bufs + 0;
  end = bufs + nbufs;

  for (;;) {
    do
      rc = pread(fd, buf->base + pos, buf->len - pos, off + result);
    while (rc == -1 && errno == EINTR);

    if (rc == 0)
      break;

    if (rc == -1 && result == 0)
      return UV__ERR(errno);

    if (rc == -1)
      break;  /* We read some data so return that, ignore the error. */

    pos += rc;
    result += rc;

    if (pos < buf->len)
      continue;

    pos = 0;
    buf += 1;

    if (buf == end)
      break;
  }

  return result;
}
#endif


static ssize_t uv__fs_read(uv_fs_t* req) {
#if defined(__linux__)
  static int no_preadv;
#endif
  unsigned int iovmax;
  ssize_t result;

  iovmax = uv__getiovmax();
  if (req->nbufs > iovmax)
    req->nbufs = iovmax;

  if (req->off < 0) {
    if (req->nbufs == 1)
      result = read(req->file, req->bufs[0].base, req->bufs[0].len);
    else
      result = readv(req->file, (struct iovec*) req->bufs, req->nbufs);
  } else {
    if (req->nbufs == 1) {
      result = pread(req->file, req->bufs[0].base, req->bufs[0].len, req->off);
      goto done;
    }

#if HAVE_PREADV
    result = preadv(req->file, (struct iovec*) req->bufs, req->nbufs, req->off);
#else
# if defined(__linux__)
    if (uv__load_relaxed(&no_preadv)) retry:
# endif
    {
      result = uv__fs_preadv(req->file, req->bufs, req->nbufs, req->off);
    }
# if defined(__linux__)
    else {
      result = uv__preadv(req->file,
                          (struct iovec*)req->bufs,
                          req->nbufs,
                          req->off);
      if (result == -1 && errno == ENOSYS) {
        uv__store_relaxed(&no_preadv, 1);
        goto retry;
      }
    }
# endif
#endif
  }

done:
  /* Early cleanup of bufs allocation, since we're done with it. */
  if (req->bufs != req->bufsml)
    uv__free(req->bufs);

  req->bufs = NULL;
  req->nbufs = 0;

#ifdef __PASE__
  /* PASE returns EOPNOTSUPP when reading a directory, convert to EISDIR */
  if (result == -1 && errno == EOPNOTSUPP) {
    struct stat buf;
    ssize_t rc;
    rc = fstat(req->file, &buf);
    if (rc == 0 && S_ISDIR(buf.st_mode)) {
      errno = EISDIR;
    }
  }
#endif

  return result;
}


static int uv__fs_scandir_filter(const uv__dirent_t* dent) {
  return strcmp(dent->d_name, ".") != 0 && strcmp(dent->d_name, "..") != 0;
}


static int uv__fs_scandir_sort(const uv__dirent_t** a, const uv__dirent_t** b) {
  return strcmp((*a)->d_name, (*b)->d_name);
}


static ssize_t uv__fs_scandir(uv_fs_t* req) {
  uv__dirent_t** dents;
  int n;

  dents = NULL;
  n = scandir(req->path, &dents, uv__fs_scandir_filter, uv__fs_scandir_sort);

  /* NOTE: We will use nbufs as an index field */
  req->nbufs = 0;

  if (n == 0) {
    /* OS X still needs to deallocate some memory.
     * Memory was allocated using the system allocator, so use free() here.
     */
    free(dents);
    dents = NULL;
  } else if (n == -1) {
    return n;
  }

  req->ptr = dents;

  return n;
}

static int uv__fs_opendir(uv_fs_t* req) {
  uv_dir_t* dir;

  dir = uv__malloc(sizeof(*dir));
  if (dir == NULL)
    goto error;

  dir->dir = opendir(req->path);
  if (dir->dir == NULL)
    goto error;

  req->ptr = dir;
  return 0;

error:
  uv__free(dir);
  req->ptr = NULL;
  return -1;
}

static int uv__fs_readdir(uv_fs_t* req) {
  uv_dir_t* dir;
  uv_dirent_t* dirent;
  struct dirent* res;
  unsigned int dirent_idx;
  unsigned int i;

  dir = req->ptr;
  dirent_idx = 0;

  while (dirent_idx < dir->nentries) {
    /* readdir() returns NULL on end of directory, as well as on error. errno
       is used to differentiate between the two conditions. */
    errno = 0;
    res = readdir(dir->dir);

    if (res == NULL) {
      if (errno != 0)
        goto error;
      break;
    }

    if (strcmp(res->d_name, ".") == 0 || strcmp(res->d_name, "..") == 0)
      continue;

    dirent = &dir->dirents[dirent_idx];
    dirent->name = uv__strdup(res->d_name);

    if (dirent->name == NULL)
      goto error;

    dirent->type = uv__fs_get_dirent_type(res);
    ++dirent_idx;
  }

  return dirent_idx;

error:
  for (i = 0; i < dirent_idx; ++i) {
    uv__free((char*) dir->dirents[i].name);
    dir->dirents[i].name = NULL;
  }

  return -1;
}

static int uv__fs_closedir(uv_fs_t* req) {
  uv_dir_t* dir;

  dir = req->ptr;

  if (dir->dir != NULL) {
    closedir(dir->dir);
    dir->dir = NULL;
  }

  uv__free(req->ptr);
  req->ptr = NULL;
  return 0;
}

static int uv__fs_statfs(uv_fs_t* req) {
  uv_statfs_t* stat_fs;
#if defined(__sun) || defined(__MVS__) || defined(__NetBSD__) || defined(__HAIKU__)
  struct statvfs buf;

  if (0 != statvfs(req->path, &buf))
#else
  struct statfs buf;

  if (0 != statfs(req->path, &buf))
#endif /* defined(__sun) */
    return -1;

  stat_fs = uv__malloc(sizeof(*stat_fs));
  if (stat_fs == NULL) {
    errno = ENOMEM;
    return -1;
  }

#if defined(__sun) || defined(__MVS__) || defined(__OpenBSD__) || defined(__NetBSD__) || defined(__HAIKU__)
  stat_fs->f_type = 0;  /* f_type is not supported. */
#else
  stat_fs->f_type = buf.f_type;
#endif
  stat_fs->f_bsize = buf.f_bsize;
  stat_fs->f_blocks = buf.f_blocks;
  stat_fs->f_bfree = buf.f_bfree;
  stat_fs->f_bavail = buf.f_bavail;
  stat_fs->f_files = buf.f_files;
  stat_fs->f_ffree = buf.f_ffree;
  req->ptr = stat_fs;
  return 0;
}

static ssize_t uv__fs_pathmax_size(const char* path) {
  ssize_t pathmax;

  pathmax = pathconf(path, _PC_PATH_MAX);

  if (pathmax == -1)
    pathmax = UV__PATH_MAX;

  return pathmax;
}

static ssize_t uv__fs_readlink(uv_fs_t* req) {
  ssize_t maxlen;
  ssize_t len;
  char* buf;

#if defined(_POSIX_PATH_MAX) || defined(PATH_MAX)
  maxlen = uv__fs_pathmax_size(req->path);
#else
  /* We may not have a real PATH_MAX.  Read size of link.  */
  struct stat st;
  int ret;
  ret = lstat(req->path, &st);
  if (ret != 0)
    return -1;
  if (!S_ISLNK(st.st_mode)) {
    errno = EINVAL;
    return -1;
  }

  maxlen = st.st_size;

  /* According to readlink(2) lstat can report st_size == 0
     for some symlinks, such as those in /proc or /sys.  */
  if (maxlen == 0)
    maxlen = uv__fs_pathmax_size(req->path);
#endif

  buf = uv__malloc(maxlen);

  if (buf == NULL) {
    errno = ENOMEM;
    return -1;
  }

#if defined(__MVS__)
  len = os390_readlink(req->path, buf, maxlen);
#else
  len = readlink(req->path, buf, maxlen);
#endif

  if (len == -1) {
    uv__free(buf);
    return -1;
  }

  /* Uncommon case: resize to make room for the trailing nul byte. */
  if (len == maxlen) {
    buf = uv__reallocf(buf, len + 1);

    if (buf == NULL)
      return -1;
  }

  buf[len] = '\0';
  req->ptr = buf;

  return 0;
}

static ssize_t uv__fs_realpath(uv_fs_t* req) {
  char* buf;

#if defined(_POSIX_VERSION) && _POSIX_VERSION >= 200809L
  buf = realpath(req->path, NULL);
  if (buf == NULL)
    return -1;
#else
  ssize_t len;

  len = uv__fs_pathmax_size(req->path);
  buf = uv__malloc(len + 1);

  if (buf == NULL) {
    errno = ENOMEM;
    return -1;
  }

  if (realpath(req->path, buf) == NULL) {
    uv__free(buf);
    return -1;
  }
#endif

  req->ptr = buf;

  return 0;
}

static ssize_t uv__fs_sendfile_emul(uv_fs_t* req) {
  struct pollfd pfd;
  int use_pread;
  off_t offset;
  ssize_t nsent;
  ssize_t nread;
  ssize_t nwritten;
  size_t buflen;
  size_t len;
  ssize_t n;
  int in_fd;
  int out_fd;
  char buf[8192];

  len = req->bufsml[0].len;
  in_fd = req->flags;
  out_fd = req->file;
  offset = req->off;
  use_pread = 1;

  /* Here are the rules regarding errors:
   *
   * 1. Read errors are reported only if nsent==0, otherwise we return nsent.
   *    The user needs to know that some data has already been sent, to stop
   *    them from sending it twice.
   *
   * 2. Write errors are always reported. Write errors are bad because they
   *    mean data loss: we've read data but now we can't write it out.
   *
   * We try to use pread() and fall back to regular read() if the source fd
   * doesn't support positional reads, for example when it's a pipe fd.
   *
   * If we get EAGAIN when writing to the target fd, we poll() on it until
   * it becomes writable again.
   *
   * FIXME: If we get a write error when use_pread==1, it should be safe to
   *        return the number of sent bytes instead of an error because pread()
   *        is, in theory, idempotent. However, special files in /dev or /proc
   *        may support pread() but not necessarily return the same data on
   *        successive reads.
   *
   * FIXME: There is no way now to signal that we managed to send *some* data
   *        before a write error.
   */
  for (nsent = 0; (size_t) nsent < len; ) {
    buflen = len - nsent;

    if (buflen > sizeof(buf))
      buflen = sizeof(buf);

    do
      if (use_pread)
        nread = pread(in_fd, buf, buflen, offset);
      else
        nread = read(in_fd, buf, buflen);
    while (nread == -1 && errno == EINTR);

    if (nread == 0)
      goto out;

    if (nread == -1) {
      if (use_pread && nsent == 0 && (errno == EIO || errno == ESPIPE)) {
        use_pread = 0;
        continue;
      }

      if (nsent == 0)
        nsent = -1;

      goto out;
    }

    for (nwritten = 0; nwritten < nread; ) {
      do
        n = write(out_fd, buf + nwritten, nread - nwritten);
      while (n == -1 && errno == EINTR);

      if (n != -1) {
        nwritten += n;
        continue;
      }

      if (errno != EAGAIN && errno != EWOULDBLOCK) {
        nsent = -1;
        goto out;
      }

      pfd.fd = out_fd;
      pfd.events = POLLOUT;
      pfd.revents = 0;

      do
        n = poll(&pfd, 1, -1);
      while (n == -1 && errno == EINTR);

      if (n == -1 || (pfd.revents & ~POLLOUT) != 0) {
        errno = EIO;
        nsent = -1;
        goto out;
      }
    }

    offset += nread;
    nsent += nread;
  }

out:
  if (nsent != -1)
    req->off = offset;

  return nsent;
}


static ssize_t uv__fs_sendfile(uv_fs_t* req) {
  int in_fd;
  int out_fd;

  in_fd = req->flags;
  out_fd = req->file;

#if defined(__linux__) || defined(__sun)
  {
    off_t off;
    ssize_t r;

    off = req->off;
    r = sendfile(out_fd, in_fd, &off, req->bufsml[0].len);

    /* sendfile() on SunOS returns EINVAL if the target fd is not a socket but
     * it still writes out data. Fortunately, we can detect it by checking if
     * the offset has been updated.
     */
    if (r != -1 || off > req->off) {
      r = off - req->off;
      req->off = off;
      return r;
    }

    if (errno == EINVAL ||
        errno == EIO ||
        errno == ENOTSOCK ||
        errno == EXDEV) {
      errno = 0;
      return uv__fs_sendfile_emul(req);
    }

    return -1;
  }
#elif defined(__APPLE__)           || \
      defined(__DragonFly__)       || \
      defined(__FreeBSD__)         || \
      defined(__FreeBSD_kernel__)
  {
    off_t len;
    ssize_t r;

    /* sendfile() on FreeBSD and Darwin returns EAGAIN if the target fd is in
     * non-blocking mode and not all data could be written. If a non-zero
     * number of bytes have been sent, we don't consider it an error.
     */

#if defined(__FreeBSD__) || defined(__DragonFly__)
    len = 0;
    r = sendfile(in_fd, out_fd, req->off, req->bufsml[0].len, NULL, &len, 0);
#elif defined(__FreeBSD_kernel__)
    len = 0;
    r = bsd_sendfile(in_fd,
                     out_fd,
                     req->off,
                     req->bufsml[0].len,
                     NULL,
                     &len,
                     0);
#else
    /* The darwin sendfile takes len as an input for the length to send,
     * so make sure to initialize it with the caller's value. */
    len = req->bufsml[0].len;
    r = sendfile(in_fd, out_fd, req->off, &len, NULL, 0);
#endif

     /*
     * The man page for sendfile(2) on DragonFly states that `len` contains
     * a meaningful value ONLY in case of EAGAIN and EINTR.
     * Nothing is said about it's value in case of other errors, so better
     * not depend on the potential wrong assumption that is was not modified
     * by the syscall.
     */
    if (r == 0 || ((errno == EAGAIN || errno == EINTR) && len != 0)) {
      req->off += len;
      return (ssize_t) len;
    }

    if (errno == EINVAL ||
        errno == EIO ||
        errno == ENOTSOCK ||
        errno == EXDEV) {
      errno = 0;
      return uv__fs_sendfile_emul(req);
    }

    return -1;
  }
#else
  /* Squelch compiler warnings. */
  (void) &in_fd;
  (void) &out_fd;

  return uv__fs_sendfile_emul(req);
#endif
}


static ssize_t uv__fs_utime(uv_fs_t* req) {
#if defined(__linux__)                                                         \
    || defined(_AIX71)                                                         \
    || defined(__sun)                                                          \
    || defined(__HAIKU__)
  /* utimesat() has nanosecond resolution but we stick to microseconds
   * for the sake of consistency with other platforms.
   */
  struct timespec ts[2];
  ts[0] = uv__fs_to_timespec(req->atime);
  ts[1] = uv__fs_to_timespec(req->mtime);
  return utimensat(AT_FDCWD, req->path, ts, 0);
#elif defined(__APPLE__)
  struct attrlist attr_list;
  unsigned i;
  struct timespec times[3];

  uv__prepare_setattrlist_args(req, &attr_list, &times, &i);

  return setattrlist(req->path, &attr_list, &times, i * sizeof(times[0]), 0);
#elif defined(__DragonFly__)                                                 \
    || defined(__FreeBSD__)                                                   \
    || defined(__FreeBSD_kernel__)                                            \
    || defined(__NetBSD__)                                                    \
    || defined(__OpenBSD__)
  struct timeval tv[2];
  tv[0] = uv__fs_to_timeval(req->atime);
  tv[1] = uv__fs_to_timeval(req->mtime);
  return utimes(req->path, tv);
#elif defined(_AIX)                                                           \
    && !defined(_AIX71)
  struct utimbuf buf;
  buf.actime = req->atime;
  buf.modtime = req->mtime;
  return utime(req->path, &buf);
#elif defined(__MVS__)
  attrib_t atr;
  memset(&atr, 0, sizeof(atr));
  atr.att_mtimechg = 1;
  atr.att_atimechg = 1;
  atr.att_mtime = req->mtime;
  atr.att_atime = req->atime;
  return __lchattr((char*) req->path, &atr, sizeof(atr));
#else
  errno = ENOSYS;
  return -1;
#endif
}


static ssize_t uv__fs_lutime(uv_fs_t* req) {
#if defined(__linux__)            ||                                           \
    defined(_AIX71)               ||                                           \
    defined(__sun)                ||                                           \
    defined(__HAIKU__)
  struct timespec ts[2];
  ts[0] = uv__fs_to_timespec(req->atime);
  ts[1] = uv__fs_to_timespec(req->mtime);
  return utimensat(AT_FDCWD, req->path, ts, AT_SYMLINK_NOFOLLOW);
#elif defined(__APPLE__)          ||                                          \
      defined(__DragonFly__)      ||                                          \
      defined(__FreeBSD__)        ||                                          \
      defined(__FreeBSD_kernel__) ||                                          \
      defined(__NetBSD__)
  struct timeval tv[2];
  tv[0] = uv__fs_to_timeval(req->atime);
  tv[1] = uv__fs_to_timeval(req->mtime);
  return lutimes(req->path, tv);
#else
  errno = ENOSYS;
  return -1;
#endif
}


static ssize_t uv__fs_write(uv_fs_t* req) {
#if defined(__linux__)
  static int no_pwritev;
#endif
  ssize_t r;

  /* Serialize writes on OS X, concurrent write() and pwrite() calls result in
   * data loss. We can't use a per-file descriptor lock, the descriptor may be
   * a dup().
   */
#if defined(__APPLE__)
  static pthread_mutex_t lock = PTHREAD_MUTEX_INITIALIZER;

  if (pthread_mutex_lock(&lock))
    abort();
#endif

  if (req->off < 0) {
    if (req->nbufs == 1)
      r = write(req->file, req->bufs[0].base, req->bufs[0].len);
    else
      r = writev(req->file, (struct iovec*) req->bufs, req->nbufs);
  } else {
    if (req->nbufs == 1) {
      r = pwrite(req->file, req->bufs[0].base, req->bufs[0].len, req->off);
      goto done;
    }
#if HAVE_PREADV
    r = pwritev(req->file, (struct iovec*) req->bufs, req->nbufs, req->off);
#else
# if defined(__linux__)
    if (no_pwritev) retry:
# endif
    {
      r = pwrite(req->file, req->bufs[0].base, req->bufs[0].len, req->off);
    }
# if defined(__linux__)
    else {
      r = uv__pwritev(req->file,
                      (struct iovec*) req->bufs,
                      req->nbufs,
                      req->off);
      if (r == -1 && errno == ENOSYS) {
        no_pwritev = 1;
        goto retry;
      }
    }
# endif
#endif
  }

done:
#if defined(__APPLE__)
  if (pthread_mutex_unlock(&lock))
    abort();
#endif

  return r;
}

static ssize_t uv__fs_copyfile(uv_fs_t* req) {
  uv_fs_t fs_req;
  uv_os_fd_t srcfd;
  uv_os_fd_t dstfd;
  struct stat src_statsbuf;
  struct stat dst_statsbuf;
  int dst_flags;
  int result;
  int err;
  off_t bytes_to_send;
  off_t in_offset;
  off_t bytes_written;
  size_t bytes_chunk;

  dstfd = -1;

  /* Open the source file. */
  err = uv_fs_open(NULL, &fs_req, req->path, O_RDONLY, 0, NULL);
  uv_fs_req_cleanup(&fs_req);

  if (err < 0)
    return err;

  srcfd = fs_req.result;

  /* Get the source file's mode. */
  if (fstat(srcfd, &src_statsbuf)) {
    err = UV__ERR(errno);
    goto out;
  }

  dst_flags = O_WRONLY | O_CREAT | O_TRUNC;

  if (req->flags & UV_FS_COPYFILE_EXCL)
    dst_flags |= O_EXCL;

  /* Open the destination file. */
  err = uv_fs_open(NULL,
                     &fs_req,
                     req->new_path,
                     dst_flags,
                     src_statsbuf.st_mode,
                     NULL);
  uv_fs_req_cleanup(&fs_req);

  if (err < 0) {
    goto out;
  }

  dstfd = fs_req.result;

  /* Get the destination file's mode. */
  if (fstat(dstfd, &dst_statsbuf)) {
    err = UV__ERR(errno);
    goto out;
  }

  /* Check if srcfd and dstfd refer to the same file */
  if (src_statsbuf.st_dev == dst_statsbuf.st_dev &&
      src_statsbuf.st_ino == dst_statsbuf.st_ino) {
    goto out;
  }

  if (fchmod(dstfd, src_statsbuf.st_mode) == -1) {
    err = UV__ERR(errno);
#ifdef __linux__
    if (err != UV_EPERM)
      goto out;

    {
      struct statfs s;

      /* fchmod() on CIFS shares always fails with EPERM unless the share is
       * mounted with "noperm". As fchmod() is a meaningless operation on such
       * shares anyway, detect that condition and squelch the error.
       */
      if (fstatfs(dstfd, &s) == -1)
        goto out;

      if (s.f_type != /* CIFS */ 0xFF534D42u)
        goto out;
    }

    err = 0;
#else  /* !__linux__ */
    goto out;
#endif  /* !__linux__ */
  }

#ifdef FICLONE
  if (req->flags & UV_FS_COPYFILE_FICLONE ||
      req->flags & UV_FS_COPYFILE_FICLONE_FORCE) {
    if (ioctl(dstfd, FICLONE, srcfd) == 0) {
      /* ioctl() with FICLONE succeeded. */
      goto out;
    }
    /* If an error occurred and force was set, return the error to the caller;
     * fall back to sendfile() when force was not set. */
    if (req->flags & UV_FS_COPYFILE_FICLONE_FORCE) {
      err = UV__ERR(errno);
      goto out;
    }
  }
#else
  if (req->flags & UV_FS_COPYFILE_FICLONE_FORCE) {
    err = UV_ENOSYS;
    goto out;
  }
#endif

  bytes_to_send = src_statsbuf.st_size;
  in_offset = 0;
  while (bytes_to_send != 0) {
    bytes_chunk = SSIZE_MAX;
    if (bytes_to_send < (off_t) bytes_chunk)
      bytes_chunk = bytes_to_send;
    uv_fs_sendfile(NULL, &fs_req, dstfd, srcfd, in_offset, bytes_chunk, NULL);
    bytes_written = fs_req.result;
    uv_fs_req_cleanup(&fs_req);

    if (bytes_written < 0) {
      err = bytes_written;
      break;
    }

    bytes_to_send -= bytes_written;
    in_offset += bytes_written;
  }

out:
  if (err < 0)
    result = err;
  else
    result = 0;

  /* Close the source file. */
  err = uv__close_nocheckstdio(srcfd);

  /* Don't overwrite any existing errors. */
  if (err != 0 && result == 0)
    result = err;

  /* Close the destination file if it is open. */
  if (dstfd >= 0) {
    err = uv__close_nocheckstdio(dstfd);

    /* Don't overwrite any existing errors. */
    if (err != 0 && result == 0)
      result = err;

    /* Remove the destination file if something went wrong. */
    if (result != 0) {
      uv_fs_unlink(NULL, &fs_req, req->new_path, NULL);
      /* Ignore the unlink return value, as an error already happened. */
      uv_fs_req_cleanup(&fs_req);
    }
  }

  if (result == 0)
    return 0;

  errno = UV__ERR(result);
  return -1;
}

static void uv__to_stat(struct stat* src, uv_stat_t* dst) {
  dst->st_dev = src->st_dev;
  dst->st_mode = src->st_mode;
  dst->st_nlink = src->st_nlink;
  dst->st_uid = src->st_uid;
  dst->st_gid = src->st_gid;
  dst->st_rdev = src->st_rdev;
  dst->st_ino = src->st_ino;
  dst->st_size = src->st_size;
  dst->st_blksize = src->st_blksize;
  dst->st_blocks = src->st_blocks;

#if defined(__APPLE__)
  dst->st_atim.tv_sec = src->st_atimespec.tv_sec;
  dst->st_atim.tv_nsec = src->st_atimespec.tv_nsec;
  dst->st_mtim.tv_sec = src->st_mtimespec.tv_sec;
  dst->st_mtim.tv_nsec = src->st_mtimespec.tv_nsec;
  dst->st_ctim.tv_sec = src->st_ctimespec.tv_sec;
  dst->st_ctim.tv_nsec = src->st_ctimespec.tv_nsec;
  dst->st_birthtim.tv_sec = src->st_birthtimespec.tv_sec;
  dst->st_birthtim.tv_nsec = src->st_birthtimespec.tv_nsec;
  dst->st_flags = src->st_flags;
  dst->st_gen = src->st_gen;
#elif defined(__ANDROID__)
  dst->st_atim.tv_sec = src->st_atime;
  dst->st_atim.tv_nsec = src->st_atimensec;
  dst->st_mtim.tv_sec = src->st_mtime;
  dst->st_mtim.tv_nsec = src->st_mtimensec;
  dst->st_ctim.tv_sec = src->st_ctime;
  dst->st_ctim.tv_nsec = src->st_ctimensec;
  dst->st_birthtim.tv_sec = src->st_ctime;
  dst->st_birthtim.tv_nsec = src->st_ctimensec;
  dst->st_flags = 0;
  dst->st_gen = 0;
#elif !defined(_AIX) && (       \
    defined(__DragonFly__)   || \
    defined(__FreeBSD__)     || \
    defined(__OpenBSD__)     || \
    defined(__NetBSD__)      || \
    defined(_GNU_SOURCE)     || \
    defined(_BSD_SOURCE)     || \
    defined(_SVID_SOURCE)    || \
    defined(_XOPEN_SOURCE)   || \
    defined(_DEFAULT_SOURCE))
  dst->st_atim.tv_sec = src->st_atim.tv_sec;
  dst->st_atim.tv_nsec = src->st_atim.tv_nsec;
  dst->st_mtim.tv_sec = src->st_mtim.tv_sec;
  dst->st_mtim.tv_nsec = src->st_mtim.tv_nsec;
  dst->st_ctim.tv_sec = src->st_ctim.tv_sec;
  dst->st_ctim.tv_nsec = src->st_ctim.tv_nsec;
# if defined(__FreeBSD__)    || \
     defined(__NetBSD__)
  dst->st_birthtim.tv_sec = src->st_birthtim.tv_sec;
  dst->st_birthtim.tv_nsec = src->st_birthtim.tv_nsec;
  dst->st_flags = src->st_flags;
  dst->st_gen = src->st_gen;
# else
  dst->st_birthtim.tv_sec = src->st_ctim.tv_sec;
  dst->st_birthtim.tv_nsec = src->st_ctim.tv_nsec;
  dst->st_flags = 0;
  dst->st_gen = 0;
# endif
#else
  dst->st_atim.tv_sec = src->st_atime;
  dst->st_atim.tv_nsec = 0;
  dst->st_mtim.tv_sec = src->st_mtime;
  dst->st_mtim.tv_nsec = 0;
  dst->st_ctim.tv_sec = src->st_ctime;
  dst->st_ctim.tv_nsec = 0;
  dst->st_birthtim.tv_sec = src->st_ctime;
  dst->st_birthtim.tv_nsec = 0;
  dst->st_flags = 0;
  dst->st_gen = 0;
#endif
}


static int uv__fs_statx(int fd,
                        const char* path,
                        int is_fstat,
                        int is_lstat,
                        uv_stat_t* buf) {
  STATIC_ASSERT(UV_ENOSYS != -1);
#ifdef __linux__
  static int no_statx;
  struct uv__statx statxbuf;
  int dirfd;
  int flags;
  int mode;
  int rc;

  if (uv__load_relaxed(&no_statx))
    return UV_ENOSYS;

  dirfd = AT_FDCWD;
  flags = 0; /* AT_STATX_SYNC_AS_STAT */
  mode = 0xFFF; /* STATX_BASIC_STATS + STATX_BTIME */

  if (is_fstat) {
    dirfd = fd;
    flags |= 0x1000; /* AT_EMPTY_PATH */
  }

  if (is_lstat)
    flags |= AT_SYMLINK_NOFOLLOW;

  rc = uv__statx(dirfd, path, flags, mode, &statxbuf);

  switch (rc) {
  case 0:
    break;
  case -1:
    /* EPERM happens when a seccomp filter rejects the system call.
     * Has been observed with libseccomp < 2.3.3 and docker < 18.04.
     */
    if (errno != EINVAL && errno != EPERM && errno != ENOSYS)
      return -1;
    /* Fall through. */
  default:
    /* Normally on success, zero is returned and On error, -1 is returned.
     * Observed on S390 RHEL running in a docker container with statx not
     * implemented, rc might return 1 with 0 set as the error code in which
     * case we return ENOSYS.
     */
    uv__store_relaxed(&no_statx, 1);
    return UV_ENOSYS;
  }

  buf->st_dev = 256 * statxbuf.stx_dev_major + statxbuf.stx_dev_minor;
  buf->st_mode = statxbuf.stx_mode;
  buf->st_nlink = statxbuf.stx_nlink;
  buf->st_uid = statxbuf.stx_uid;
  buf->st_gid = statxbuf.stx_gid;
  buf->st_rdev = statxbuf.stx_rdev_major;
  buf->st_ino = statxbuf.stx_ino;
  buf->st_size = statxbuf.stx_size;
  buf->st_blksize = statxbuf.stx_blksize;
  buf->st_blocks = statxbuf.stx_blocks;
  buf->st_atim.tv_sec = statxbuf.stx_atime.tv_sec;
  buf->st_atim.tv_nsec = statxbuf.stx_atime.tv_nsec;
  buf->st_mtim.tv_sec = statxbuf.stx_mtime.tv_sec;
  buf->st_mtim.tv_nsec = statxbuf.stx_mtime.tv_nsec;
  buf->st_ctim.tv_sec = statxbuf.stx_ctime.tv_sec;
  buf->st_ctim.tv_nsec = statxbuf.stx_ctime.tv_nsec;
  buf->st_birthtim.tv_sec = statxbuf.stx_btime.tv_sec;
  buf->st_birthtim.tv_nsec = statxbuf.stx_btime.tv_nsec;
  buf->st_flags = 0;
  buf->st_gen = 0;

  return 0;
#else
  return UV_ENOSYS;
#endif /* __linux__ */
}


static int uv__fs_stat(const char *path, uv_stat_t *buf) {
  struct stat pbuf;
  int ret;

  ret = uv__fs_statx(-1, path, /* is_fstat */ 0, /* is_lstat */ 0, buf);
  if (ret != UV_ENOSYS)
    return ret;

  ret = stat(path, &pbuf);
  if (ret == 0)
    uv__to_stat(&pbuf, buf);

  return ret;
}


static int uv__fs_lstat(const char *path, uv_stat_t *buf) {
  struct stat pbuf;
  int ret;

  ret = uv__fs_statx(-1, path, /* is_fstat */ 0, /* is_lstat */ 1, buf);
  if (ret != UV_ENOSYS)
    return ret;

  ret = lstat(path, &pbuf);
  if (ret == 0)
    uv__to_stat(&pbuf, buf);

  return ret;
}


static int uv__fs_fstat(int fd, uv_stat_t *buf) {
  struct stat pbuf;
  int ret;

  ret = uv__fs_statx(fd, "", /* is_fstat */ 1, /* is_lstat */ 0, buf);
  if (ret != UV_ENOSYS)
    return ret;

  ret = fstat(fd, &pbuf);
  if (ret == 0)
    uv__to_stat(&pbuf, buf);

  return ret;
}

static size_t uv__fs_buf_offset(uv_buf_t* bufs, size_t size) {
  size_t offset;
  /* Figure out which bufs are done */
  for (offset = 0; size > 0 && bufs[offset].len <= size; ++offset)
    size -= bufs[offset].len;

  /* Fix a partial read/write */
  if (size > 0) {
    bufs[offset].base += size;
    bufs[offset].len -= size;
  }
  return offset;
}

static ssize_t uv__fs_write_all(uv_fs_t* req) {
  unsigned int iovmax;
  unsigned int nbufs;
  uv_buf_t* bufs;
  ssize_t total;
  ssize_t result;

  iovmax = uv__getiovmax();
  nbufs = req->nbufs;
  bufs = req->bufs;
  total = 0;

  while (nbufs > 0) {
    req->nbufs = nbufs;
    if (req->nbufs > iovmax)
      req->nbufs = iovmax;

    do
      result = uv__fs_write(req);
    while (result < 0 && errno == EINTR);

    if (result <= 0) {
      if (total == 0)
        total = result;
      break;
    }

    if (req->off >= 0)
      req->off += result;

    req->nbufs = uv__fs_buf_offset(req->bufs, result);
    req->bufs += req->nbufs;
    nbufs -= req->nbufs;
    total += result;
  }

  if (bufs != req->bufsml)
    uv__free(bufs);

  req->bufs = NULL;
  req->nbufs = 0;

  return total;
}


static void uv__fs_work(struct uv__work* w) {
  int retry_on_eintr;
  uv_fs_t* req;
  ssize_t r;

  req = container_of(w, uv_fs_t, work_req);
  retry_on_eintr = !(req->fs_type == UV_FS_CLOSE ||
                     req->fs_type == UV_FS_READ);

  do {
    errno = 0;

#define X(type, action)                                                       \
  case UV_FS_ ## type:                                                        \
    r = action;                                                               \
    break;

    switch (req->fs_type) {
    X(ACCESS, access(req->path, req->flags));
    X(CHMOD, chmod(req->path, req->mode));
    X(CHOWN, chown(req->path, req->uid, req->gid));
    X(CLOSE, uv__fs_close(req->file));
    X(COPYFILE, uv__fs_copyfile(req));
    X(FCHMOD, fchmod(req->file, req->mode));
    X(FCHOWN, fchown(req->file, req->uid, req->gid));
    X(LCHOWN, lchown(req->path, req->uid, req->gid));
    X(FDATASYNC, uv__fs_fdatasync(req));
    X(FSTAT, uv__fs_fstat(req->file, &req->statbuf));
    X(FSYNC, uv__fs_fsync(req));
    X(FTRUNCATE, ftruncate(req->file, req->off));
    X(FUTIME, uv__fs_futime(req));
    X(LUTIME, uv__fs_lutime(req));
    X(LSTAT, uv__fs_lstat(req->path, &req->statbuf));
    X(LINK, link(req->path, req->new_path));
    X(MKDIR, mkdir(req->path, req->mode));
    X(MKDTEMP, uv__fs_mkdtemp(req));
    X(MKSTEMP, uv__fs_mkstemp(req));
    X(OPEN, uv__fs_open(req));
    X(READ, uv__fs_read(req));
    X(SCANDIR, uv__fs_scandir(req));
    X(OPENDIR, uv__fs_opendir(req));
    X(READDIR, uv__fs_readdir(req));
    X(CLOSEDIR, uv__fs_closedir(req));
    X(READLINK, uv__fs_readlink(req));
    X(REALPATH, uv__fs_realpath(req));
    X(RENAME, rename(req->path, req->new_path));
    X(RMDIR, rmdir(req->path));
    X(SENDFILE, uv__fs_sendfile(req));
    X(STAT, uv__fs_stat(req->path, &req->statbuf));
    X(STATFS, uv__fs_statfs(req));
    X(SYMLINK, symlink(req->path, req->new_path));
    X(UNLINK, unlink(req->path));
    X(UTIME, uv__fs_utime(req));
    X(WRITE, uv__fs_write_all(req));
    default: abort();
    }
#undef X
  } while (r == -1 && errno == EINTR && retry_on_eintr);

  if (r == -1)
    req->result = UV__ERR(errno);
  else
    req->result = r;

  if (r == 0 && (req->fs_type == UV_FS_STAT ||
                 req->fs_type == UV_FS_FSTAT ||
                 req->fs_type == UV_FS_LSTAT)) {
    req->ptr = &req->statbuf;
  }
}


static void uv__fs_done(struct uv__work* w, int status) {
  uv_fs_t* req;

  req = container_of(w, uv_fs_t, work_req);
  uv__req_unregister(req->loop, req);

  if (status == UV_ECANCELED) {
    assert(req->result == 0);
    req->result = UV_ECANCELED;
  }

  req->cb(req);
}


int uv_fs_access(uv_loop_t* loop,
                 uv_fs_t* req,
                 const char* path,
                 int flags,
                 uv_fs_cb cb) {
  INIT(ACCESS);
  PATH;
  req->flags = flags;
  POST;
}


int uv_fs_chmod(uv_loop_t* loop,
                uv_fs_t* req,
                const char* path,
                int mode,
                uv_fs_cb cb) {
  INIT(CHMOD);
  PATH;
  req->mode = mode;
  POST;
}


int uv_fs_chown(uv_loop_t* loop,
                uv_fs_t* req,
                const char* path,
                uv_uid_t uid,
                uv_gid_t gid,
                uv_fs_cb cb) {
  INIT(CHOWN);
  PATH;
  req->uid = uid;
  req->gid = gid;
  POST;
}


int uv_fs_close(uv_loop_t* loop, uv_fs_t* req, uv_os_fd_t file, uv_fs_cb cb) {
  INIT(CLOSE);
  req->file = file;
  POST;
}


int uv_fs_fchmod(uv_loop_t* loop,
                 uv_fs_t* req,
                 uv_os_fd_t file,
                 int mode,
                 uv_fs_cb cb) {
  INIT(FCHMOD);
  req->file = file;
  req->mode = mode;
  POST;
}


int uv_fs_fchown(uv_loop_t* loop,
                 uv_fs_t* req,
                 uv_os_fd_t file,
                 uv_uid_t uid,
                 uv_gid_t gid,
                 uv_fs_cb cb) {
  INIT(FCHOWN);
  req->file = file;
  req->uid = uid;
  req->gid = gid;
  POST;
}


int uv_fs_lchown(uv_loop_t* loop,
                 uv_fs_t* req,
                 const char* path,
                 uv_uid_t uid,
                 uv_gid_t gid,
                 uv_fs_cb cb) {
  INIT(LCHOWN);
  PATH;
  req->uid = uid;
  req->gid = gid;
  POST;
}


int uv_fs_fdatasync(uv_loop_t* loop, uv_fs_t* req, uv_os_fd_t file, uv_fs_cb cb) {
  INIT(FDATASYNC);
  req->file = file;
  POST;
}


int uv_fs_fstat(uv_loop_t* loop, uv_fs_t* req, uv_os_fd_t file, uv_fs_cb cb) {
  INIT(FSTAT);
  req->file = file;
  POST;
}


int uv_fs_fsync(uv_loop_t* loop, uv_fs_t* req, uv_os_fd_t file, uv_fs_cb cb) {
  INIT(FSYNC);
  req->file = file;
  POST;
}


int uv_fs_ftruncate(uv_loop_t* loop,
                    uv_fs_t* req,
                    uv_os_fd_t file,
                    int64_t off,
                    uv_fs_cb cb) {
  INIT(FTRUNCATE);
  req->file = file;
  req->off = off;
  POST;
}


int uv_fs_futime(uv_loop_t* loop,
                 uv_fs_t* req,
                 uv_os_fd_t file,
                 double atime,
                 double mtime,
                 uv_fs_cb cb) {
  return uv_fs_futime_ex(loop, req, file, NAN, atime, mtime, cb);
}


int uv_fs_futime_ex(uv_loop_t* loop,
                    uv_fs_t* req,
                    uv_os_fd_t file,
                    double btime,
                    double atime,
                    double mtime,
                    uv_fs_cb cb) {
  INIT(FUTIME);
  req->file = file;
  req->btime = btime;
  req->atime = atime;
  req->mtime = mtime;
  POST;
}

int uv_fs_lutime(uv_loop_t* loop,
                 uv_fs_t* req,
                 const char* path,
                 double atime,
                 double mtime,
                 uv_fs_cb cb) {
  INIT(LUTIME);
  PATH;
  req->atime = atime;
  req->mtime = mtime;
  POST;
}


int uv_fs_lstat(uv_loop_t* loop, uv_fs_t* req, const char* path, uv_fs_cb cb) {
  INIT(LSTAT);
  PATH;
  POST;
}


int uv_fs_link(uv_loop_t* loop,
               uv_fs_t* req,
               const char* path,
               const char* new_path,
               uv_fs_cb cb) {
  INIT(LINK);
  PATH2;
  POST;
}


int uv_fs_mkdir(uv_loop_t* loop,
                uv_fs_t* req,
                const char* path,
                int mode,
                uv_fs_cb cb) {
  INIT(MKDIR);
  PATH;
  req->mode = mode;
  POST;
}


int uv_fs_mkdtemp(uv_loop_t* loop,
                  uv_fs_t* req,
                  const char* tpl,
                  uv_fs_cb cb) {
  INIT(MKDTEMP);
  req->path = uv__strdup(tpl);
  if (req->path == NULL)
    return UV_ENOMEM;
  POST;
}


int uv_fs_mkstemp(uv_loop_t* loop,
                  uv_fs_t* req,
                  const char* tpl,
                  uv_fs_cb cb) {
  INIT(MKSTEMP);
  req->path = uv__strdup(tpl);
  if (req->path == NULL)
    return UV_ENOMEM;
  POST0;
}


int uv_fs_open(uv_loop_t* loop,
               uv_fs_t* req,
               const char* path,
               int flags,
               int mode,
               uv_fs_cb cb) {
  INIT(OPEN);
  PATH;
  req->flags = flags;
  req->mode = mode;
  POST0;
}


int uv_fs_read(uv_loop_t* loop, uv_fs_t* req,
               uv_os_fd_t file,
               const uv_buf_t bufs[],
               unsigned int nbufs,
               int64_t off,
               uv_fs_cb cb) {
  INIT(READ);

  if (bufs == NULL || nbufs == 0)
    return UV_EINVAL;

  req->file = file;

  req->nbufs = nbufs;
  req->bufs = req->bufsml;
  if (nbufs > ARRAY_SIZE(req->bufsml))
    req->bufs = uv__malloc(nbufs * sizeof(*bufs));

  if (req->bufs == NULL)
    return UV_ENOMEM;

  memcpy(req->bufs, bufs, nbufs * sizeof(*bufs));

  req->off = off;
  POST;
}


int uv_fs_scandir(uv_loop_t* loop,
                  uv_fs_t* req,
                  const char* path,
                  int flags,
                  uv_fs_cb cb) {
  INIT(SCANDIR);
  PATH;
  req->flags = flags;
  POST;
}

int uv_fs_opendir(uv_loop_t* loop,
                  uv_fs_t* req,
                  const char* path,
                  uv_fs_cb cb) {
  INIT(OPENDIR);
  PATH;
  POST;
}

int uv_fs_readdir(uv_loop_t* loop,
                  uv_fs_t* req,
                  uv_dir_t* dir,
                  uv_fs_cb cb) {
  INIT(READDIR);

  if (dir == NULL || dir->dir == NULL || dir->dirents == NULL)
    return UV_EINVAL;

  req->ptr = dir;
  POST;
}

int uv_fs_closedir(uv_loop_t* loop,
                   uv_fs_t* req,
                   uv_dir_t* dir,
                   uv_fs_cb cb) {
  INIT(CLOSEDIR);

  if (dir == NULL)
    return UV_EINVAL;

  req->ptr = dir;
  POST;
}

int uv_fs_readlink(uv_loop_t* loop,
                   uv_fs_t* req,
                   const char* path,
                   uv_fs_cb cb) {
  INIT(READLINK);
  PATH;
  POST;
}


int uv_fs_realpath(uv_loop_t* loop,
                  uv_fs_t* req,
                  const char * path,
                  uv_fs_cb cb) {
  INIT(REALPATH);
  PATH;
  POST;
}


int uv_fs_rename(uv_loop_t* loop,
                 uv_fs_t* req,
                 const char* path,
                 const char* new_path,
                 uv_fs_cb cb) {
  INIT(RENAME);
  PATH2;
  POST;
}


int uv_fs_rmdir(uv_loop_t* loop, uv_fs_t* req, const char* path, uv_fs_cb cb) {
  INIT(RMDIR);
  PATH;
  POST;
}


int uv_fs_sendfile(uv_loop_t* loop,
                   uv_fs_t* req,
                   uv_os_fd_t out_fd,
                   uv_os_fd_t in_fd,
                   int64_t off,
                   size_t len,
                   uv_fs_cb cb) {
  INIT(SENDFILE);
  req->flags = in_fd; /* hack */
  req->file = out_fd;
  req->off = off;
  req->bufsml[0].len = len;
  POST;
}


int uv_fs_stat(uv_loop_t* loop, uv_fs_t* req, const char* path, uv_fs_cb cb) {
  INIT(STAT);
  PATH;
  POST;
}


int uv_fs_symlink(uv_loop_t* loop,
                  uv_fs_t* req,
                  const char* path,
                  const char* new_path,
                  int flags,
                  uv_fs_cb cb) {
  INIT(SYMLINK);
  PATH2;
  req->flags = flags;
  POST;
}


int uv_fs_unlink(uv_loop_t* loop, uv_fs_t* req, const char* path, uv_fs_cb cb) {
  INIT(UNLINK);
  PATH;
  POST;
}


int uv_fs_utime(uv_loop_t* loop,
                uv_fs_t* req,
                const char* path,
                double atime,
                double mtime,
                uv_fs_cb cb) {
  return uv_fs_utime_ex(loop, req, path, NAN, atime, mtime, cb);
}


int uv_fs_utime_ex(uv_loop_t* loop,
                   uv_fs_t* req,
                   const char* path,
                   double btime,
                   double atime,
                   double mtime,
                   uv_fs_cb cb) {
  INIT(UTIME);
  PATH;
  req->btime = btime;
  req->atime = atime;
  req->mtime = mtime;
  POST;
}


int uv_fs_write(uv_loop_t* loop,
                uv_fs_t* req,
                uv_os_fd_t file,
                const uv_buf_t bufs[],
                unsigned int nbufs,
                int64_t off,
                uv_fs_cb cb) {
  INIT(WRITE);

  if (bufs == NULL || nbufs == 0)
    return UV_EINVAL;

  req->file = file;

  req->nbufs = nbufs;
  req->bufs = req->bufsml;
  if (nbufs > ARRAY_SIZE(req->bufsml))
    req->bufs = uv__malloc(nbufs * sizeof(*bufs));

  if (req->bufs == NULL)
    return UV_ENOMEM;

  memcpy(req->bufs, bufs, nbufs * sizeof(*bufs));

  req->off = off;
  POST;
}


void uv_fs_req_cleanup(uv_fs_t* req) {
  if (req == NULL)
    return;

  /* Only necessary for asychronous requests, i.e., requests with a callback.
   * Synchronous ones don't copy their arguments and have req->path and
   * req->new_path pointing to user-owned memory.  UV_FS_MKDTEMP and 
   * UV_FS_MKSTEMP are the exception to the rule, they always allocate memory.
   */
  if (req->path != NULL &&
      (req->cb != NULL ||
        req->fs_type == UV_FS_MKDTEMP || req->fs_type == UV_FS_MKSTEMP))
    uv__free((void*) req->path);  /* Memory is shared with req->new_path. */

  req->path = NULL;
  req->new_path = NULL;

  if (req->fs_type == UV_FS_READDIR && req->ptr != NULL)
    uv__fs_readdir_cleanup(req);

  if (req->fs_type == UV_FS_SCANDIR && req->ptr != NULL)
    uv__fs_scandir_cleanup(req);

  if (req->bufs != req->bufsml)
    uv__free(req->bufs);
  req->bufs = NULL;

  if (req->fs_type != UV_FS_OPENDIR && req->ptr != &req->statbuf)
    uv__free(req->ptr);
  req->ptr = NULL;
}


int uv_fs_copyfile(uv_loop_t* loop,
                   uv_fs_t* req,
                   const char* path,
                   const char* new_path,
                   int flags,
                   uv_fs_cb cb) {
  INIT(COPYFILE);

  if (flags & ~(UV_FS_COPYFILE_EXCL |
                UV_FS_COPYFILE_FICLONE |
                UV_FS_COPYFILE_FICLONE_FORCE)) {
    return UV_EINVAL;
  }

  PATH2;
  req->flags = flags;
  POST;
}


int uv_fs_statfs(uv_loop_t* loop,
                 uv_fs_t* req,
                 const char* path,
                 uv_fs_cb cb) {
  INIT(STATFS);
  PATH;
  POST;
}

int uv_fs_get_system_error(const uv_fs_t* req) {
  return -req->result;
}<|MERGE_RESOLUTION|>--- conflicted
+++ resolved
@@ -293,8 +293,6 @@
   ts[0] = uv__fs_to_timespec(req->atime);
   ts[1] = uv__fs_to_timespec(req->mtime);
   return futimens(req->file, ts);
-<<<<<<< HEAD
-#endif
 #elif defined(__APPLE__)
   struct attrlist attr_list;
   unsigned i;
@@ -304,10 +302,6 @@
 
   return fsetattrlist(req->file, &attr_list, &times, i * sizeof(times[0]), 0);
 #elif defined(__DragonFly__)                                                  \
-=======
-#elif defined(__APPLE__)                                                      \
-    || defined(__DragonFly__)                                                 \
->>>>>>> e8b989ea
     || defined(__FreeBSD__)                                                   \
     || defined(__FreeBSD_kernel__)                                            \
     || defined(__NetBSD__)                                                    \
