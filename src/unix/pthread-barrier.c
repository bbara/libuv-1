--- conflicted
+++ resolved
@@ -55,18 +55,11 @@
   /* Increment the count. If this is the first thread to reach the threshold,
      wake up waiters, unlock the mutex, then return
      PTHREAD_BARRIER_SERIAL_THREAD. */
-<<<<<<< HEAD
   if (++barrier->in == barrier->threshold) {
     barrier->in = 0;
     barrier->out = barrier->threshold - 1;
-    assert(pthread_cond_signal(&barrier->cond) == 0);
-=======
-  if (++b->in == b->threshold) {
-    b->in = 0;
-    b->out = b->threshold - 1;
-    rc = pthread_cond_signal(&b->cond);
+    rc = pthread_cond_signal(&barrier->cond);
     assert(rc == 0);
->>>>>>> 36ba7eb6
 
     pthread_mutex_unlock(&barrier->mutex);
     return PTHREAD_BARRIER_SERIAL_THREAD;
