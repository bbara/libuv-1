/* Copyright Joyent, Inc. and other Node contributors. All rights reserved.
 *
 * Permission is hereby granted, free of charge, to any person obtaining a copy
 * of this software and associated documentation files (the "Software"), to
 * deal in the Software without restriction, including without limitation the
 * rights to use, copy, modify, merge, publish, distribute, sublicense, and/or
 * sell copies of the Software, and to permit persons to whom the Software is
 * furnished to do so, subject to the following conditions:
 *
 * The above copyright notice and this permission notice shall be included in
 * all copies or substantial portions of the Software.
 *
 * THE SOFTWARE IS PROVIDED "AS IS", WITHOUT WARRANTY OF ANY KIND, EXPRESS OR
 * IMPLIED, INCLUDING BUT NOT LIMITED TO THE WARRANTIES OF MERCHANTABILITY,
 * FITNESS FOR A PARTICULAR PURPOSE AND NONINFRINGEMENT. IN NO EVENT SHALL THE
 * AUTHORS OR COPYRIGHT HOLDERS BE LIABLE FOR ANY CLAIM, DAMAGES OR OTHER
 * LIABILITY, WHETHER IN AN ACTION OF CONTRACT, TORT OR OTHERWISE, ARISING
 * FROM, OUT OF OR IN CONNECTION WITH THE SOFTWARE OR THE USE OR OTHER DEALINGS
 * IN THE SOFTWARE.
 */

/*
 * This file is private to libuv. It provides common functionality to both
 * Windows and Unix backends.
 */

#ifndef UV_COMMON_H_
#define UV_COMMON_H_

#include <assert.h>
#include <stdarg.h>
#include <stddef.h>
#include <stdint.h>

#include "uv.h"
#include "uv/tree.h"
#include "queue.h"

<<<<<<< HEAD
=======
#if EDOM > 0
# define UV__ERR(x) (-(x))
#else
# define UV__ERR(x) (x)
#endif

#if !defined(snprintf) && defined(_MSC_VER) && _MSC_VER < 1900
extern int snprintf(char*, size_t, const char*, ...);
#endif
>>>>>>> c5afc37e

#define ARRAY_SIZE(a) (sizeof(a) / sizeof((a)[0]))

#define container_of(ptr, type, member) \
  ((type *) ((char *) (ptr) - offsetof(type, member)))

#define STATIC_ASSERT(expr)                                                   \
  void uv__static_assert(int static_assert_failed[1 - 2 * !(expr)])

#ifndef _WIN32
enum {
  UV__SIGNAL_ONE_SHOT = 0x80000,  /* On signal reception remove sighandler */
  UV__HANDLE_INTERNAL = 0x8000,
  UV__HANDLE_ACTIVE   = 0x4000,
  UV__HANDLE_REF      = 0x2000,
  UV__HANDLE_CLOSING  = 0 /* no-op on unix */
};
#else
# define UV__SIGNAL_ONE_SHOT_DISPATCHED   0x200
# define UV__SIGNAL_ONE_SHOT              0x100
# define UV__HANDLE_INTERNAL              0x80
# define UV__HANDLE_ACTIVE                0x40
# define UV__HANDLE_REF                   0x20
# define UV__HANDLE_CLOSING               0x01
#endif

int uv__loop_configure(uv_loop_t* loop, uv_loop_option option, va_list ap);

void uv__loop_close(uv_loop_t* loop);

int uv__tcp_bind(uv_tcp_t* tcp,
                 const struct sockaddr* addr,
                 unsigned int addrlen,
                 unsigned int flags);

int uv__tcp_connect(uv_connect_t* req,
                   uv_tcp_t* handle,
                   const struct sockaddr* addr,
                   unsigned int addrlen,
                   uv_connect_cb cb);

int uv__udp_bind(uv_udp_t* handle,
                 const struct sockaddr* addr,
                 unsigned int  addrlen,
                 unsigned int flags);

int uv__udp_send(uv_udp_send_t* req,
                 uv_udp_t* handle,
                 const uv_buf_t bufs[],
                 unsigned int nbufs,
                 const struct sockaddr* addr,
                 unsigned int addrlen,
                 uv_udp_send_cb send_cb);

int uv__udp_try_send(uv_udp_t* handle,
                     const uv_buf_t bufs[],
                     unsigned int nbufs,
                     const struct sockaddr* addr,
                     unsigned int addrlen);

int uv__udp_recv_start(uv_udp_t* handle, uv_alloc_cb alloccb,
                       uv_udp_recv_cb recv_cb);

int uv__udp_recv_stop(uv_udp_t* handle);

void uv__fs_poll_close(uv_fs_poll_t* handle);

int uv__getaddrinfo_translate_error(int sys_err);    /* EAI_* error. */

void uv__work_submit(uv_loop_t* loop,
                     struct uv__work *w,
                     void (*work)(struct uv__work *w),
                     void (*done)(struct uv__work *w, int status));

void uv__work_done(uv_async_t* handle);

size_t uv__count_bufs(const uv_buf_t bufs[], unsigned int nbufs);

int uv__socket_sockopt(uv_handle_t* handle, int optname, int* value);

void uv__fs_scandir_cleanup(uv_fs_t* req);

#define uv__has_active_reqs(loop)                                             \
  (QUEUE_EMPTY(&(loop)->active_reqs) == 0)

#define uv__req_register(loop, req)                                           \
  do {                                                                        \
    QUEUE_INSERT_TAIL(&(loop)->active_reqs, &(req)->active_queue);            \
  }                                                                           \
  while (0)

#define uv__req_unregister(loop, req)                                         \
  do {                                                                        \
    assert(uv__has_active_reqs(loop));                                        \
    QUEUE_REMOVE(&(req)->active_queue);                                       \
  }                                                                           \
  while (0)

#define uv__has_active_handles(loop)                                          \
  ((loop)->active_handles > 0)

#define uv__active_handle_add(h)                                              \
  do {                                                                        \
    (h)->loop->active_handles++;                                              \
  }                                                                           \
  while (0)

#define uv__active_handle_rm(h)                                               \
  do {                                                                        \
    (h)->loop->active_handles--;                                              \
  }                                                                           \
  while (0)

#define uv__is_active(h)                                                      \
  (((h)->flags & UV__HANDLE_ACTIVE) != 0)

#define uv__is_closing(h)                                                     \
  (((h)->flags & (UV_CLOSING |  UV_CLOSED)) != 0)

#define uv__handle_start(h)                                                   \
  do {                                                                        \
    assert(((h)->flags & UV__HANDLE_CLOSING) == 0);                           \
    if (((h)->flags & UV__HANDLE_ACTIVE) != 0) break;                         \
    (h)->flags |= UV__HANDLE_ACTIVE;                                          \
    if (((h)->flags & UV__HANDLE_REF) != 0) uv__active_handle_add(h);         \
  }                                                                           \
  while (0)

#define uv__handle_stop(h)                                                    \
  do {                                                                        \
    assert(((h)->flags & UV__HANDLE_CLOSING) == 0);                           \
    if (((h)->flags & UV__HANDLE_ACTIVE) == 0) break;                         \
    (h)->flags &= ~UV__HANDLE_ACTIVE;                                         \
    if (((h)->flags & UV__HANDLE_REF) != 0) uv__active_handle_rm(h);          \
  }                                                                           \
  while (0)

#define uv__handle_ref(h)                                                     \
  do {                                                                        \
    if (((h)->flags & UV__HANDLE_REF) != 0) break;                            \
    (h)->flags |= UV__HANDLE_REF;                                             \
    if (((h)->flags & UV__HANDLE_CLOSING) != 0) break;                        \
    if (((h)->flags & UV__HANDLE_ACTIVE) != 0) uv__active_handle_add(h);      \
  }                                                                           \
  while (0)

#define uv__handle_unref(h)                                                   \
  do {                                                                        \
    if (((h)->flags & UV__HANDLE_REF) == 0) break;                            \
    (h)->flags &= ~UV__HANDLE_REF;                                            \
    if (((h)->flags & UV__HANDLE_CLOSING) != 0) break;                        \
    if (((h)->flags & UV__HANDLE_ACTIVE) != 0) uv__active_handle_rm(h);       \
  }                                                                           \
  while (0)

#define uv__has_ref(h)                                                        \
  (((h)->flags & UV__HANDLE_REF) != 0)

#if defined(_WIN32)
# define uv__handle_platform_init(h)
#else
# define uv__handle_platform_init(h) ((h)->next_closing = NULL)
#endif

#define uv__handle_init(loop_, h, type_)                                      \
  do {                                                                        \
    (h)->loop = (loop_);                                                      \
    (h)->type = (type_);                                                      \
    (h)->flags = UV__HANDLE_REF;  /* Ref the loop when active. */             \
    QUEUE_INSERT_TAIL(&(loop_)->handle_queue, &(h)->handle_queue);            \
    uv__handle_platform_init(h);                                              \
  }                                                                           \
  while (0)

/* Note: uses an open-coded version of SET_REQ_SUCCESS() because of
 * a circular dependency between src/uv-common.h and src/win/internal.h.
 */
#if defined(_WIN32)
# define UV_REQ_INIT(req, typ)                                                \
  do {                                                                        \
    (req)->type = (typ);                                                      \
    (req)->u.io.overlapped.Internal = 0;  /* SET_REQ_SUCCESS() */             \
  }                                                                           \
  while (0)
#else
# define UV_REQ_INIT(req, typ)                                                \
  do {                                                                        \
    (req)->type = (typ);                                                      \
  }                                                                           \
  while (0)
#endif

#define uv__req_init(loop, req, typ)                                          \
  do {                                                                        \
    UV_REQ_INIT(req, typ);                                                    \
    uv__req_register(loop, req);                                              \
  }                                                                           \
  while (0)

/* Allocator prototypes */
void *uv__calloc(size_t count, size_t size);
char *uv__strdup(const char* s);
char *uv__strndup(const char* s, size_t n);
void* uv__malloc(size_t size);
void uv__free(void* ptr);
void* uv__realloc(void* ptr, size_t size);

/* Loop watcher prototypes */
void uv__idle_close(uv_idle_t* handle);
void uv__prepare_close(uv_prepare_t* handle);
void uv__check_close(uv_check_t* handle);

/* Timer prototypes */
void uv__run_timers(uv_loop_t* loop);
int uv__next_timeout(const uv_loop_t* loop);
void uv__timer_close(uv_timer_t* handle);

#endif /* UV_COMMON_H_ */<|MERGE_RESOLUTION|>--- conflicted
+++ resolved
@@ -36,18 +36,11 @@
 #include "uv/tree.h"
 #include "queue.h"
 
-<<<<<<< HEAD
-=======
 #if EDOM > 0
 # define UV__ERR(x) (-(x))
 #else
 # define UV__ERR(x) (x)
 #endif
-
-#if !defined(snprintf) && defined(_MSC_VER) && _MSC_VER < 1900
-extern int snprintf(char*, size_t, const char*, ...);
-#endif
->>>>>>> c5afc37e
 
 #define ARRAY_SIZE(a) (sizeof(a) / sizeof((a)[0]))
 
